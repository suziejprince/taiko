[
  {
    "description": {
      "type": "root",
      "children": [
        {
          "type": "paragraph",
          "children": [
            {
              "type": "text",
              "value": "Launches a browser with a tab. The browser will be closed when the parent node.js process is closed.",
              "position": {
                "start": {
                  "line": 1,
                  "column": 1,
                  "offset": 0
                },
                "end": {
                  "line": 1,
                  "column": 101,
                  "offset": 100
                },
                "indent": []
              }
            }
          ],
          "position": {
            "start": {
              "line": 1,
              "column": 1,
              "offset": 0
            },
            "end": {
              "line": 1,
              "column": 101,
              "offset": 100
            },
            "indent": []
          }
        }
      ],
      "position": {
        "start": {
          "line": 1,
          "column": 1,
          "offset": 0
        },
        "end": {
          "line": 1,
          "column": 101,
          "offset": 100
        }
      }
    },
    "tags": [
      {
        "title": "example",
        "description": "openBrowser()\nopenBrowser({ headless: false })",
        "lineNumber": 3
      },
      {
        "title": "param",
        "description": "{headless: true|false}.",
        "lineNumber": 7,
        "type": {
          "type": "NameExpression",
          "name": "Object"
        },
        "name": "options"
      },
      {
        "title": "returns",
        "description": "Object with the description of the action performed.",
        "lineNumber": 8,
        "type": {
          "type": "TypeApplication",
          "expression": {
            "type": "NameExpression",
            "name": "Promise"
          },
          "applications": [
            {
              "type": "NameExpression",
              "name": "Object"
            }
          ]
        }
      }
    ],
    "loc": {
      "start": {
        "line": 45,
        "column": 0
      },
      "end": {
        "line": 54,
        "column": 3
      }
    },
    "context": {
      "loc": {
        "start": {
          "line": 55,
          "column": 0
        },
        "end": {
          "line": 67,
          "column": 2
        }
      }
    },
    "augments": [],
    "examples": [
      {
        "description": "openBrowser()\nopenBrowser({ headless: false })"
      }
    ],
    "params": [
      {
        "title": "param",
        "name": "options",
        "lineNumber": 7,
        "description": {
          "type": "root",
          "children": [
            {
              "type": "paragraph",
              "children": [
                {
                  "type": "text",
                  "value": "{headless: true|false}.",
                  "position": {
                    "start": {
                      "line": 1,
                      "column": 1,
                      "offset": 0
                    },
                    "end": {
                      "line": 1,
                      "column": 24,
                      "offset": 23
                    },
                    "indent": []
                  }
                }
              ],
              "position": {
                "start": {
                  "line": 1,
                  "column": 1,
                  "offset": 0
                },
                "end": {
                  "line": 1,
                  "column": 24,
                  "offset": 23
                },
                "indent": []
              }
            }
          ],
          "position": {
            "start": {
              "line": 1,
              "column": 1,
              "offset": 0
            },
            "end": {
              "line": 1,
              "column": 24,
              "offset": 23
            }
          }
        },
        "type": {
          "type": "NameExpression",
          "name": "Object"
        },
        "default": "{headless:true}"
      }
    ],
    "properties": [],
    "returns": [
      {
        "description": {
          "type": "root",
          "children": [
            {
              "type": "paragraph",
              "children": [
                {
                  "type": "text",
                  "value": "Object with the description of the action performed.",
                  "position": {
                    "start": {
                      "line": 1,
                      "column": 1,
                      "offset": 0
                    },
                    "end": {
                      "line": 1,
                      "column": 53,
                      "offset": 52
                    },
                    "indent": []
                  }
                }
              ],
              "position": {
                "start": {
                  "line": 1,
                  "column": 1,
                  "offset": 0
                },
                "end": {
                  "line": 1,
                  "column": 53,
                  "offset": 52
                },
                "indent": []
              }
            }
          ],
          "position": {
            "start": {
              "line": 1,
              "column": 1,
              "offset": 0
            },
            "end": {
              "line": 1,
              "column": 53,
              "offset": 52
            }
          }
        },
        "title": "returns",
        "type": {
          "type": "TypeApplication",
          "expression": {
            "type": "NameExpression",
            "name": "Promise"
          },
          "applications": [
            {
              "type": "NameExpression",
              "name": "Object"
            }
          ]
        }
      }
    ],
    "sees": [],
    "throws": [],
    "todos": [],
    "name": "openBrowser",
    "kind": "function",
    "memberof": "taiko",
    "scope": "static",
    "members": {
      "global": [],
      "inner": [],
      "instance": [],
      "events": [],
      "static": []
    },
    "path": [
      {
        "name": "openBrowser",
        "kind": "function",
        "scope": "static"
      }
    ],
    "namespace": ".openBrowser"
  },
  {
    "description": {
      "type": "root",
      "children": [
        {
          "type": "paragraph",
          "children": [
            {
              "type": "text",
              "value": "Allows to switch between tabs using URL or page title.",
              "position": {
                "start": {
                  "line": 1,
                  "column": 1,
                  "offset": 0
                },
                "end": {
                  "line": 1,
                  "column": 55,
                  "offset": 54
                },
                "indent": []
              }
            }
          ],
          "position": {
            "start": {
              "line": 1,
              "column": 1,
              "offset": 0
            },
            "end": {
              "line": 1,
              "column": 55,
              "offset": 54
            },
            "indent": []
          }
        }
      ],
      "position": {
        "start": {
          "line": 1,
          "column": 1,
          "offset": 0
        },
        "end": {
          "line": 1,
          "column": 55,
          "offset": 54
        }
      }
    },
    "tags": [
      {
        "title": "example",
        "description": "switchTo('https://taiko.gauge.org/') - switch using URL\nswitchTo('Taiko') - switch using Title",
        "lineNumber": 3
      },
      {
        "title": "param",
        "description": "URL/Page title of the tab to switch.",
        "lineNumber": 7,
        "type": {
          "type": "NameExpression",
          "name": "string"
        },
        "name": "targetUrl"
      },
      {
        "title": "returns",
        "description": "Object with the description of the action performed.",
        "lineNumber": 8,
        "type": {
          "type": "TypeApplication",
          "expression": {
            "type": "NameExpression",
            "name": "Promise"
          },
          "applications": [
            {
              "type": "NameExpression",
              "name": "Object"
            }
          ]
        }
      }
    ],
    "loc": {
      "start": {
        "line": 69,
        "column": 0
      },
      "end": {
        "line": 78,
        "column": 3
      }
    },
    "context": {
      "loc": {
        "start": {
          "line": 79,
          "column": 0
        },
        "end": {
          "line": 85,
          "column": 2
        }
      }
    },
    "augments": [],
    "examples": [
      {
        "description": "switchTo('https://taiko.gauge.org/') - switch using URL\nswitchTo('Taiko') - switch using Title"
      }
    ],
    "params": [
      {
        "title": "param",
        "name": "targetUrl",
        "lineNumber": 7,
        "description": {
          "type": "root",
          "children": [
            {
              "type": "paragraph",
              "children": [
                {
                  "type": "text",
                  "value": "URL/Page title of the tab to switch.",
                  "position": {
                    "start": {
                      "line": 1,
                      "column": 1,
                      "offset": 0
                    },
                    "end": {
                      "line": 1,
                      "column": 37,
                      "offset": 36
                    },
                    "indent": []
                  }
                }
              ],
              "position": {
                "start": {
                  "line": 1,
                  "column": 1,
                  "offset": 0
                },
                "end": {
                  "line": 1,
                  "column": 37,
                  "offset": 36
                },
                "indent": []
              }
            }
          ],
          "position": {
            "start": {
              "line": 1,
              "column": 1,
              "offset": 0
            },
            "end": {
              "line": 1,
              "column": 37,
              "offset": 36
            }
          }
        },
        "type": {
          "type": "NameExpression",
          "name": "string"
        }
      }
    ],
    "properties": [],
    "returns": [
      {
        "description": {
          "type": "root",
          "children": [
            {
              "type": "paragraph",
              "children": [
                {
                  "type": "text",
                  "value": "Object with the description of the action performed.",
                  "position": {
                    "start": {
                      "line": 1,
                      "column": 1,
                      "offset": 0
                    },
                    "end": {
                      "line": 1,
                      "column": 53,
                      "offset": 52
                    },
                    "indent": []
                  }
                }
              ],
              "position": {
                "start": {
                  "line": 1,
                  "column": 1,
                  "offset": 0
                },
                "end": {
                  "line": 1,
                  "column": 53,
                  "offset": 52
                },
                "indent": []
              }
            }
          ],
          "position": {
            "start": {
              "line": 1,
              "column": 1,
              "offset": 0
            },
            "end": {
              "line": 1,
              "column": 53,
              "offset": 52
            }
          }
        },
        "title": "returns",
        "type": {
          "type": "TypeApplication",
          "expression": {
            "type": "NameExpression",
            "name": "Promise"
          },
          "applications": [
            {
              "type": "NameExpression",
              "name": "Object"
            }
          ]
        }
      }
    ],
    "sees": [],
    "throws": [],
    "todos": [],
    "name": "switchTo",
    "kind": "function",
    "memberof": "taiko",
    "scope": "static",
    "members": {
      "global": [],
      "inner": [],
      "instance": [],
      "events": [],
      "static": []
    },
    "path": [
      {
        "name": "switchTo",
        "kind": "function",
        "scope": "static"
      }
    ],
    "namespace": ".switchTo"
  },
  {
    "description": {
      "type": "root",
      "children": [
        {
          "type": "paragraph",
          "children": [
            {
              "type": "text",
              "value": "Gives CRI client object.",
              "position": {
                "start": {
                  "line": 1,
                  "column": 1,
                  "offset": 0
                },
                "end": {
                  "line": 1,
                  "column": 25,
                  "offset": 24
                },
                "indent": []
              }
            }
          ],
          "position": {
            "start": {
              "line": 1,
              "column": 1,
              "offset": 0
            },
            "end": {
              "line": 1,
              "column": 25,
              "offset": 24
            },
            "indent": []
          }
        }
      ],
      "position": {
        "start": {
          "line": 1,
          "column": 1,
          "offset": 0
        },
        "end": {
          "line": 1,
          "column": 25,
          "offset": 24
        }
      }
    },
    "tags": [
      {
        "title": "returns",
        "description": null,
        "lineNumber": 3,
        "type": {
          "type": "TypeApplication",
          "expression": {
            "type": "NameExpression",
            "name": "Promise"
          },
          "applications": [
            {
              "type": "NameExpression",
              "name": "string"
            }
          ]
        }
      }
    ],
    "loc": {
      "start": {
        "line": 87,
        "column": 0
      },
      "end": {
        "line": 91,
        "column": 3
      }
    },
    "context": {
      "loc": {
        "start": {
          "line": 92,
          "column": 0
        },
        "end": {
          "line": 92,
          "column": 37
        }
      }
    },
    "augments": [],
    "examples": [],
    "params": [],
    "properties": [],
    "returns": [
      {
        "description": {
          "type": "root",
          "children": [],
          "position": {
            "start": {
              "line": 1,
              "column": 1,
              "offset": 0
            },
            "end": {
              "line": 1,
              "column": 1,
              "offset": 0
            }
          }
        },
        "title": "returns",
        "type": {
          "type": "TypeApplication",
          "expression": {
            "type": "NameExpression",
            "name": "Promise"
          },
          "applications": [
            {
              "type": "NameExpression",
              "name": "string"
            }
          ]
        }
      }
    ],
    "sees": [],
    "throws": [],
    "todos": [],
    "name": "client",
    "kind": "function",
    "memberof": "taiko",
    "scope": "static",
    "members": {
      "global": [],
      "inner": [],
      "instance": [],
      "events": [],
      "static": []
    },
    "path": [
      {
        "name": "client",
        "kind": "function",
        "scope": "static"
      }
    ],
    "namespace": ".client"
  },
  {
    "description": {
      "type": "root",
      "children": [
        {
          "type": "paragraph",
          "children": [
            {
              "type": "text",
              "value": "Closes the browser and all of its tabs (if any were opened).",
              "position": {
                "start": {
                  "line": 1,
                  "column": 1,
                  "offset": 0
                },
                "end": {
                  "line": 1,
                  "column": 61,
                  "offset": 60
                },
                "indent": []
              }
            }
          ],
          "position": {
            "start": {
              "line": 1,
              "column": 1,
              "offset": 0
            },
            "end": {
              "line": 1,
              "column": 61,
              "offset": 60
            },
            "indent": []
          }
        }
      ],
      "position": {
        "start": {
          "line": 1,
          "column": 1,
          "offset": 0
        },
        "end": {
          "line": 1,
          "column": 61,
          "offset": 60
        }
      }
    },
    "tags": [
      {
        "title": "example",
        "description": "closeBrowser()",
        "lineNumber": 3
      },
      {
        "title": "returns",
        "description": "Object with the description of the action performed.",
        "lineNumber": 6,
        "type": {
          "type": "TypeApplication",
          "expression": {
            "type": "NameExpression",
            "name": "Promise"
          },
          "applications": [
            {
              "type": "NameExpression",
              "name": "Object"
            }
          ]
        }
      }
    ],
    "loc": {
      "start": {
        "line": 94,
        "column": 0
      },
      "end": {
        "line": 101,
        "column": 3
      }
    },
    "context": {
      "loc": {
        "start": {
          "line": 102,
          "column": 0
        },
        "end": {
          "line": 110,
          "column": 2
        }
      }
    },
    "augments": [],
    "examples": [
      {
        "description": "closeBrowser()"
      }
    ],
    "params": [],
    "properties": [],
    "returns": [
      {
        "description": {
          "type": "root",
          "children": [
            {
              "type": "paragraph",
              "children": [
                {
                  "type": "text",
                  "value": "Object with the description of the action performed.",
                  "position": {
                    "start": {
                      "line": 1,
                      "column": 1,
                      "offset": 0
                    },
                    "end": {
                      "line": 1,
                      "column": 53,
                      "offset": 52
                    },
                    "indent": []
                  }
                }
              ],
              "position": {
                "start": {
                  "line": 1,
                  "column": 1,
                  "offset": 0
                },
                "end": {
                  "line": 1,
                  "column": 53,
                  "offset": 52
                },
                "indent": []
              }
            }
          ],
          "position": {
            "start": {
              "line": 1,
              "column": 1,
              "offset": 0
            },
            "end": {
              "line": 1,
              "column": 53,
              "offset": 52
            }
          }
        },
        "title": "returns",
        "type": {
          "type": "TypeApplication",
          "expression": {
            "type": "NameExpression",
            "name": "Promise"
          },
          "applications": [
            {
              "type": "NameExpression",
              "name": "Object"
            }
          ]
        }
      }
    ],
    "sees": [],
    "throws": [],
    "todos": [],
    "name": "closeBrowser",
    "kind": "function",
    "memberof": "taiko",
    "scope": "static",
    "members": {
      "global": [],
      "inner": [],
      "instance": [],
      "events": [],
      "static": []
    },
    "path": [
      {
        "name": "closeBrowser",
        "kind": "function",
        "scope": "static"
      }
    ],
    "namespace": ".closeBrowser"
  },
  {
    "description": {
      "type": "root",
      "children": [
        {
          "type": "paragraph",
          "children": [
            {
              "type": "text",
              "value": "Opens the specified URL in the browser's tab. Adds ",
              "position": {
                "start": {
                  "line": 1,
                  "column": 1,
                  "offset": 0
                },
                "end": {
                  "line": 1,
                  "column": 52,
                  "offset": 51
                },
                "indent": []
              }
            },
            {
              "type": "inlineCode",
              "value": "http",
              "position": {
                "start": {
                  "line": 1,
                  "column": 52,
                  "offset": 51
                },
                "end": {
                  "line": 1,
                  "column": 58,
                  "offset": 57
                },
                "indent": []
              }
            },
            {
              "type": "text",
              "value": " protocol to the URL if not present.",
              "position": {
                "start": {
                  "line": 1,
                  "column": 58,
                  "offset": 57
                },
                "end": {
                  "line": 1,
                  "column": 94,
                  "offset": 93
                },
                "indent": []
              }
            }
          ],
          "position": {
            "start": {
              "line": 1,
              "column": 1,
              "offset": 0
            },
            "end": {
              "line": 1,
              "column": 94,
              "offset": 93
            },
            "indent": []
          }
        }
      ],
      "position": {
        "start": {
          "line": 1,
          "column": 1,
          "offset": 0
        },
        "end": {
          "line": 1,
          "column": 94,
          "offset": 93
        }
      }
    },
    "tags": [
      {
        "title": "example",
        "description": "goto('https://google.com')\ngoto('google.com')",
        "lineNumber": 3
      },
      {
        "title": "param",
        "description": "URL to navigate page to.",
        "lineNumber": 7,
        "type": {
          "type": "NameExpression",
          "name": "string"
        },
        "name": "url"
      },
      {
        "title": "param",
        "description": "{timeout:5000} Default timeout is 30 seconds to override set options = {timeout:10000}",
        "lineNumber": 8,
        "type": {
          "type": "NameExpression",
          "name": "Object"
        },
        "name": "options"
      },
      {
        "title": "returns",
        "description": "Object with the description of the action performed and the final URL.",
        "lineNumber": 9,
        "type": {
          "type": "TypeApplication",
          "expression": {
            "type": "NameExpression",
            "name": "Promise"
          },
          "applications": [
            {
              "type": "NameExpression",
              "name": "Object"
            }
          ]
        }
      }
    ],
    "loc": {
      "start": {
        "line": 112,
        "column": 0
      },
      "end": {
        "line": 122,
        "column": 3
      }
    },
    "context": {
      "loc": {
        "start": {
          "line": 123,
          "column": 0
        },
        "end": {
          "line": 134,
          "column": 2
        }
      }
    },
    "augments": [],
    "examples": [
      {
        "description": "goto('https://google.com')\ngoto('google.com')"
      }
    ],
    "params": [
      {
        "title": "param",
        "name": "url",
        "lineNumber": 7,
        "description": {
          "type": "root",
          "children": [
            {
              "type": "paragraph",
              "children": [
                {
                  "type": "text",
                  "value": "URL to navigate page to.",
                  "position": {
                    "start": {
                      "line": 1,
                      "column": 1,
                      "offset": 0
                    },
                    "end": {
                      "line": 1,
                      "column": 25,
                      "offset": 24
                    },
                    "indent": []
                  }
                }
              ],
              "position": {
                "start": {
                  "line": 1,
                  "column": 1,
                  "offset": 0
                },
                "end": {
                  "line": 1,
                  "column": 25,
                  "offset": 24
                },
                "indent": []
              }
            }
          ],
          "position": {
            "start": {
              "line": 1,
              "column": 1,
              "offset": 0
            },
            "end": {
              "line": 1,
              "column": 25,
              "offset": 24
            }
          }
        },
        "type": {
          "type": "NameExpression",
          "name": "string"
        }
      },
      {
        "title": "param",
        "name": "options",
        "lineNumber": 8,
        "description": {
          "type": "root",
          "children": [
            {
              "type": "paragraph",
              "children": [
                {
                  "type": "text",
                  "value": "{timeout:5000} Default timeout is 30 seconds to override set options = {timeout:10000}",
                  "position": {
                    "start": {
                      "line": 1,
                      "column": 1,
                      "offset": 0
                    },
                    "end": {
                      "line": 1,
                      "column": 87,
                      "offset": 86
                    },
                    "indent": []
                  }
                }
              ],
              "position": {
                "start": {
                  "line": 1,
                  "column": 1,
                  "offset": 0
                },
                "end": {
                  "line": 1,
                  "column": 87,
                  "offset": 86
                },
                "indent": []
              }
            }
          ],
          "position": {
            "start": {
              "line": 1,
              "column": 1,
              "offset": 0
            },
            "end": {
              "line": 1,
              "column": 87,
              "offset": 86
            }
          }
        },
        "type": {
          "type": "NameExpression",
          "name": "Object"
        },
        "default": "{timeout:30000}"
      }
    ],
    "properties": [],
    "returns": [
      {
        "description": {
          "type": "root",
          "children": [
            {
              "type": "paragraph",
              "children": [
                {
                  "type": "text",
                  "value": "Object with the description of the action performed and the final URL.",
                  "position": {
                    "start": {
                      "line": 1,
                      "column": 1,
                      "offset": 0
                    },
                    "end": {
                      "line": 1,
                      "column": 71,
                      "offset": 70
                    },
                    "indent": []
                  }
                }
              ],
              "position": {
                "start": {
                  "line": 1,
                  "column": 1,
                  "offset": 0
                },
                "end": {
                  "line": 1,
                  "column": 71,
                  "offset": 70
                },
                "indent": []
              }
            }
          ],
          "position": {
            "start": {
              "line": 1,
              "column": 1,
              "offset": 0
            },
            "end": {
              "line": 1,
              "column": 71,
              "offset": 70
            }
          }
        },
        "title": "returns",
        "type": {
          "type": "TypeApplication",
          "expression": {
            "type": "NameExpression",
            "name": "Promise"
          },
          "applications": [
            {
              "type": "NameExpression",
              "name": "Object"
            }
          ]
        }
      }
    ],
    "sees": [],
    "throws": [],
    "todos": [],
    "name": "goto",
    "kind": "function",
    "memberof": "taiko",
    "scope": "static",
    "members": {
      "global": [],
      "inner": [],
      "instance": [],
      "events": [],
      "static": []
    },
    "path": [
      {
        "name": "goto",
        "kind": "function",
        "scope": "static"
      }
    ],
    "namespace": ".goto"
  },
  {
    "description": {
      "type": "root",
      "children": [
        {
          "type": "paragraph",
          "children": [
            {
              "type": "text",
              "value": "Reloads the page.",
              "position": {
                "start": {
                  "line": 1,
                  "column": 1,
                  "offset": 0
                },
                "end": {
                  "line": 1,
                  "column": 18,
                  "offset": 17
                },
                "indent": []
              }
            }
          ],
          "position": {
            "start": {
              "line": 1,
              "column": 1,
              "offset": 0
            },
            "end": {
              "line": 1,
              "column": 18,
              "offset": 17
            },
            "indent": []
          }
        }
      ],
      "position": {
        "start": {
          "line": 1,
          "column": 1,
          "offset": 0
        },
        "end": {
          "line": 1,
          "column": 18,
          "offset": 17
        }
      }
    },
    "tags": [
      {
        "title": "example",
        "description": "reload('https://google.com')\nreload('https://google.com', { timeout: 10000 })",
        "lineNumber": 3
      },
      {
        "title": "returns",
        "description": "Object with the description of the action performed and the final URL.",
        "lineNumber": 7,
        "type": {
          "type": "TypeApplication",
          "expression": {
            "type": "NameExpression",
            "name": "Promise"
          },
          "applications": [
            {
              "type": "NameExpression",
              "name": "Object"
            }
          ]
        }
      }
    ],
    "loc": {
      "start": {
        "line": 136,
        "column": 0
      },
      "end": {
        "line": 144,
        "column": 3
      }
    },
    "context": {
      "loc": {
        "start": {
          "line": 145,
          "column": 0
        },
        "end": {
          "line": 149,
          "column": 2
        }
      }
    },
    "augments": [],
    "examples": [
      {
        "description": "reload('https://google.com')\nreload('https://google.com', { timeout: 10000 })"
      }
    ],
    "params": [
      {
        "title": "param",
        "name": "url",
        "lineNumber": 145
      }
    ],
    "properties": [],
    "returns": [
      {
        "description": {
          "type": "root",
          "children": [
            {
              "type": "paragraph",
              "children": [
                {
                  "type": "text",
                  "value": "Object with the description of the action performed and the final URL.",
                  "position": {
                    "start": {
                      "line": 1,
                      "column": 1,
                      "offset": 0
                    },
                    "end": {
                      "line": 1,
                      "column": 71,
                      "offset": 70
                    },
                    "indent": []
                  }
                }
              ],
              "position": {
                "start": {
                  "line": 1,
                  "column": 1,
                  "offset": 0
                },
                "end": {
                  "line": 1,
                  "column": 71,
                  "offset": 70
                },
                "indent": []
              }
            }
          ],
          "position": {
            "start": {
              "line": 1,
              "column": 1,
              "offset": 0
            },
            "end": {
              "line": 1,
              "column": 71,
              "offset": 70
            }
          }
        },
        "title": "returns",
        "type": {
          "type": "TypeApplication",
          "expression": {
            "type": "NameExpression",
            "name": "Promise"
          },
          "applications": [
            {
              "type": "NameExpression",
              "name": "Object"
            }
          ]
        }
      }
    ],
    "sees": [],
    "throws": [],
    "todos": [],
    "name": "reload",
    "kind": "function",
    "memberof": "taiko",
    "scope": "static",
    "members": {
      "global": [],
      "inner": [],
      "instance": [],
      "events": [],
      "static": []
    },
    "path": [
      {
        "name": "reload",
        "kind": "function",
        "scope": "static"
      }
    ],
    "namespace": ".reload"
  },
  {
    "description": {
      "type": "root",
      "children": [
        {
          "type": "paragraph",
          "children": [
            {
              "type": "text",
              "value": "Sets page viewport",
              "position": {
                "start": {
                  "line": 1,
                  "column": 1,
                  "offset": 0
                },
                "end": {
                  "line": 1,
                  "column": 19,
                  "offset": 18
                },
                "indent": []
              }
            }
          ],
          "position": {
            "start": {
              "line": 1,
              "column": 1,
              "offset": 0
            },
            "end": {
              "line": 1,
              "column": 19,
              "offset": 18
            },
            "indent": []
          }
        }
      ],
      "position": {
        "start": {
          "line": 1,
          "column": 1,
          "offset": 0
        },
        "end": {
          "line": 1,
          "column": 19,
          "offset": 18
        }
      }
    },
    "tags": [
      {
        "title": "example",
        "description": "setViewPort({width:600,height:800})",
        "lineNumber": 3
      },
      {
        "title": "param",
        "description": "https://chromedevtools.github.io/devtools-protocol/tot/Emulation#method-setDeviceMetricsOverride",
        "lineNumber": 6,
        "type": {
          "type": "NameExpression",
          "name": "Object"
        },
        "name": "options"
      },
      {
        "title": "returns",
        "description": "Object with the description of the action performed.",
        "lineNumber": 8,
        "type": {
          "type": "TypeApplication",
          "expression": {
            "type": "NameExpression",
            "name": "Promise"
          },
          "applications": [
            {
              "type": "NameExpression",
              "name": "Object"
            }
          ]
        }
      }
    ],
    "loc": {
      "start": {
        "line": 151,
        "column": 0
      },
      "end": {
        "line": 160,
        "column": 3
      }
    },
    "context": {
      "loc": {
        "start": {
          "line": 161,
          "column": 0
        },
        "end": {
          "line": 167,
          "column": 2
        }
      }
    },
    "augments": [],
    "examples": [
      {
        "description": "setViewPort({width:600,height:800})"
      }
    ],
    "params": [
      {
        "title": "param",
        "name": "options",
        "lineNumber": 6,
        "description": {
          "type": "root",
          "children": [
            {
              "type": "paragraph",
              "children": [
                {
                  "type": "link",
                  "title": null,
                  "url": "https://chromedevtools.github.io/devtools-protocol/tot/Emulation#method-setDeviceMetricsOverride",
                  "children": [
                    {
                      "type": "text",
                      "value": "https://chromedevtools.github.io/devtools-protocol/tot/Emulation#method-setDeviceMetricsOverride",
                      "position": {
                        "start": {
                          "line": 1,
                          "column": 1,
                          "offset": 0
                        },
                        "end": {
                          "line": 1,
                          "column": 97,
                          "offset": 96
                        },
                        "indent": []
                      }
                    }
                  ],
                  "position": {
                    "start": {
                      "line": 1,
                      "column": 1,
                      "offset": 0
                    },
                    "end": {
                      "line": 1,
                      "column": 97,
                      "offset": 96
                    },
                    "indent": []
                  }
                }
              ],
              "position": {
                "start": {
                  "line": 1,
                  "column": 1,
                  "offset": 0
                },
                "end": {
                  "line": 1,
                  "column": 97,
                  "offset": 96
                },
                "indent": []
              }
            }
          ],
          "position": {
            "start": {
              "line": 1,
              "column": 1,
              "offset": 0
            },
            "end": {
              "line": 1,
              "column": 97,
              "offset": 96
            }
          }
        },
        "type": {
          "type": "NameExpression",
          "name": "Object"
        }
      }
    ],
    "properties": [],
    "returns": [
      {
        "description": {
          "type": "root",
          "children": [
            {
              "type": "paragraph",
              "children": [
                {
                  "type": "text",
                  "value": "Object with the description of the action performed.",
                  "position": {
                    "start": {
                      "line": 1,
                      "column": 1,
                      "offset": 0
                    },
                    "end": {
                      "line": 1,
                      "column": 53,
                      "offset": 52
                    },
                    "indent": []
                  }
                }
              ],
              "position": {
                "start": {
                  "line": 1,
                  "column": 1,
                  "offset": 0
                },
                "end": {
                  "line": 1,
                  "column": 53,
                  "offset": 52
                },
                "indent": []
              }
            }
          ],
          "position": {
            "start": {
              "line": 1,
              "column": 1,
              "offset": 0
            },
            "end": {
              "line": 1,
              "column": 53,
              "offset": 52
            }
          }
        },
        "title": "returns",
        "type": {
          "type": "TypeApplication",
          "expression": {
            "type": "NameExpression",
            "name": "Promise"
          },
          "applications": [
            {
              "type": "NameExpression",
              "name": "Object"
            }
          ]
        }
      }
    ],
    "sees": [],
    "throws": [],
    "todos": [],
    "name": "setViewPort",
    "kind": "function",
    "memberof": "taiko",
    "scope": "static",
    "members": {
      "global": [],
      "inner": [],
      "instance": [],
      "events": [],
      "static": []
    },
    "path": [
      {
        "name": "setViewPort",
        "kind": "function",
        "scope": "static"
      }
    ],
    "namespace": ".setViewPort"
  },
  {
    "description": {
      "type": "root",
      "children": [
        {
          "type": "paragraph",
          "children": [
            {
              "type": "text",
              "value": "Returns page's title.",
              "position": {
                "start": {
                  "line": 1,
                  "column": 1,
                  "offset": 0
                },
                "end": {
                  "line": 1,
                  "column": 22,
                  "offset": 21
                },
                "indent": []
              }
            }
          ],
          "position": {
            "start": {
              "line": 1,
              "column": 1,
              "offset": 0
            },
            "end": {
              "line": 1,
              "column": 22,
              "offset": 21
            },
            "indent": []
          }
        }
      ],
      "position": {
        "start": {
          "line": 1,
          "column": 1,
          "offset": 0
        },
        "end": {
          "line": 1,
          "column": 22,
          "offset": 21
        }
      }
    },
    "tags": [
      {
        "title": "returns",
        "description": null,
        "lineNumber": 3,
        "type": {
          "type": "TypeApplication",
          "expression": {
            "type": "NameExpression",
            "name": "Promise"
          },
          "applications": [
            {
              "type": "NameExpression",
              "name": "String"
            }
          ]
        }
      }
    ],
    "loc": {
      "start": {
        "line": 169,
        "column": 0
      },
      "end": {
        "line": 173,
        "column": 3
      }
    },
    "context": {
      "loc": {
        "start": {
          "line": 174,
          "column": 0
        },
        "end": {
          "line": 181,
          "column": 2
        }
      }
    },
    "augments": [],
    "examples": [],
    "params": [],
    "properties": [],
    "returns": [
      {
        "description": {
          "type": "root",
          "children": [],
          "position": {
            "start": {
              "line": 1,
              "column": 1,
              "offset": 0
            },
            "end": {
              "line": 1,
              "column": 1,
              "offset": 0
            }
          }
        },
        "title": "returns",
        "type": {
          "type": "TypeApplication",
          "expression": {
            "type": "NameExpression",
            "name": "Promise"
          },
          "applications": [
            {
              "type": "NameExpression",
              "name": "String"
            }
          ]
        }
      }
    ],
    "sees": [],
    "throws": [],
    "todos": [],
    "name": "title",
    "kind": "function",
    "memberof": "taiko",
    "scope": "static",
    "members": {
      "global": [],
      "inner": [],
      "instance": [],
      "events": [],
      "static": []
    },
    "path": [
      {
        "name": "title",
        "kind": "function",
        "scope": "static"
      }
    ],
    "namespace": ".title"
  },
  {
    "description": {
      "type": "root",
      "children": [
        {
          "type": "paragraph",
          "children": [
            {
              "type": "text",
              "value": "Fetches an element with the given selector, scrolls it into view if needed, and then clicks in the center of the element. If there's no element matching selector, the method throws an error.",
              "position": {
                "start": {
                  "line": 1,
                  "column": 1,
                  "offset": 0
                },
                "end": {
                  "line": 1,
                  "column": 191,
                  "offset": 190
                },
                "indent": []
              }
            }
          ],
          "position": {
            "start": {
              "line": 1,
              "column": 1,
              "offset": 0
            },
            "end": {
              "line": 1,
              "column": 191,
              "offset": 190
            },
            "indent": []
          }
        }
      ],
      "position": {
        "start": {
          "line": 1,
          "column": 1,
          "offset": 0
        },
        "end": {
          "line": 1,
          "column": 191,
          "offset": 190
        }
      }
    },
    "tags": [
      {
        "title": "example",
        "description": "click('Get Started')\nclick(link('Get Started'))",
        "lineNumber": 3
      },
      {
        "title": "param",
        "description": "A selector to search for element to click. If there are multiple elements satisfying the selector, the first will be clicked.",
        "lineNumber": 7,
        "type": {
          "type": "UnionType",
          "elements": [
            {
              "type": "NameExpression",
              "name": "selector"
            },
            {
              "type": "NameExpression",
              "name": "string"
            }
          ]
        },
        "name": "selector"
      },
      {
        "title": "param",
        "description": "Click options.",
        "lineNumber": 8,
        "type": {
          "type": "NameExpression",
          "name": "Object"
        },
        "name": "options"
      },
      {
        "title": "param",
        "description": "Wait for navigation after the click. Default navigation timout is 2 seconds, to override pass `{ timeout: 10000 }` in `options` parameter.",
        "lineNumber": 9,
        "type": {
          "type": "OptionalType",
          "expression": {
            "type": "NameExpression",
            "name": "boolean"
          }
        },
        "name": "options.waitForNavigation",
        "default": "true"
      },
      {
        "title": "param",
        "description": "`left`, `right`, or `middle`.",
        "lineNumber": 10,
        "type": {
          "type": "OptionalType",
          "expression": {
            "type": "NameExpression",
            "name": "string"
          }
        },
        "name": "options.button",
        "default": "'left'"
      },
      {
        "title": "param",
        "description": "Number of times to click on the element.",
        "lineNumber": 11,
        "type": {
          "type": "OptionalType",
          "expression": {
            "type": "NameExpression",
            "name": "number"
          }
        },
        "name": "options.clickCount",
        "default": "1"
      },
      {
        "title": "param",
        "description": "-TODO: Timeout value in milliseconds for navigation after click.",
        "lineNumber": 12,
        "type": {
          "type": "OptionalType",
          "expression": {
            "type": "NameExpression",
            "name": "number"
          }
        },
        "name": "options.timeout",
        "default": "5000"
      },
      {
        "title": "param",
        "description": "Number of elements to loop through to match the element with given selector.",
        "lineNumber": 13,
        "type": {
          "type": "OptionalType",
          "expression": {
            "type": "NameExpression",
            "name": "number"
          }
        },
        "name": "options.elementsToMatch",
        "default": "10"
      },
      {
        "title": "returns",
        "description": "Object with the description of the action performed.",
        "lineNumber": 14,
        "type": {
          "type": "TypeApplication",
          "expression": {
            "type": "NameExpression",
            "name": "Promise"
          },
          "applications": [
            {
              "type": "NameExpression",
              "name": "Object"
            }
          ]
        }
      }
    ],
    "loc": {
      "start": {
        "line": 254,
        "column": 0
      },
      "end": {
        "line": 269,
        "column": 3
      }
    },
    "context": {
      "loc": {
        "start": {
          "line": 270,
          "column": 0
        },
        "end": {
          "line": 270,
          "column": 29
        }
      }
    },
    "augments": [],
    "examples": [
      {
        "description": "click('Get Started')\nclick(link('Get Started'))"
      }
    ],
    "params": [
      {
        "title": "param",
        "name": "selector",
        "lineNumber": 7,
        "description": {
          "type": "root",
          "children": [
            {
              "type": "paragraph",
              "children": [
                {
                  "type": "text",
                  "value": "A selector to search for element to click. If there are multiple elements satisfying the selector, the first will be clicked.",
                  "position": {
                    "start": {
                      "line": 1,
                      "column": 1,
                      "offset": 0
                    },
                    "end": {
                      "line": 1,
                      "column": 126,
                      "offset": 125
                    },
                    "indent": []
                  }
                }
              ],
              "position": {
                "start": {
                  "line": 1,
                  "column": 1,
                  "offset": 0
                },
                "end": {
                  "line": 1,
                  "column": 126,
                  "offset": 125
                },
                "indent": []
              }
            }
          ],
          "position": {
            "start": {
              "line": 1,
              "column": 1,
              "offset": 0
            },
            "end": {
              "line": 1,
              "column": 126,
              "offset": 125
            }
          }
        },
        "type": {
          "type": "UnionType",
          "elements": [
            {
              "type": "NameExpression",
              "name": "selector"
            },
            {
              "type": "NameExpression",
              "name": "string"
            }
          ]
        }
      },
      {
        "title": "param",
        "name": "options",
        "lineNumber": 8,
        "description": {
          "type": "root",
          "children": [
            {
              "type": "paragraph",
              "children": [
                {
                  "type": "text",
                  "value": "Click options.",
                  "position": {
                    "start": {
                      "line": 1,
                      "column": 1,
                      "offset": 0
                    },
                    "end": {
                      "line": 1,
                      "column": 15,
                      "offset": 14
                    },
                    "indent": []
                  }
                }
              ],
              "position": {
                "start": {
                  "line": 1,
                  "column": 1,
                  "offset": 0
                },
                "end": {
                  "line": 1,
                  "column": 15,
                  "offset": 14
                },
                "indent": []
              }
            }
          ],
          "position": {
            "start": {
              "line": 1,
              "column": 1,
              "offset": 0
            },
            "end": {
              "line": 1,
              "column": 15,
              "offset": 14
            }
          }
        },
        "type": {
          "type": "NameExpression",
          "name": "Object"
        },
        "properties": [
          {
            "title": "param",
            "name": "options.waitForNavigation",
            "lineNumber": 9,
            "description": {
              "type": "root",
              "children": [
                {
                  "type": "paragraph",
                  "children": [
                    {
                      "type": "text",
                      "value": "Wait for navigation after the click. Default navigation timout is 2 seconds, to override pass ",
                      "position": {
                        "start": {
                          "line": 1,
                          "column": 1,
                          "offset": 0
                        },
                        "end": {
                          "line": 1,
                          "column": 95,
                          "offset": 94
                        },
                        "indent": []
                      }
                    },
                    {
                      "type": "inlineCode",
                      "value": "{ timeout: 10000 }",
                      "position": {
                        "start": {
                          "line": 1,
                          "column": 95,
                          "offset": 94
                        },
                        "end": {
                          "line": 1,
                          "column": 115,
                          "offset": 114
                        },
                        "indent": []
                      }
                    },
                    {
                      "type": "text",
                      "value": " in ",
                      "position": {
                        "start": {
                          "line": 1,
                          "column": 115,
                          "offset": 114
                        },
                        "end": {
                          "line": 1,
                          "column": 119,
                          "offset": 118
                        },
                        "indent": []
                      }
                    },
                    {
                      "type": "inlineCode",
                      "value": "options",
                      "position": {
                        "start": {
                          "line": 1,
                          "column": 119,
                          "offset": 118
                        },
                        "end": {
                          "line": 1,
                          "column": 128,
                          "offset": 127
                        },
                        "indent": []
                      }
                    },
                    {
                      "type": "text",
                      "value": " parameter.",
                      "position": {
                        "start": {
                          "line": 1,
                          "column": 128,
                          "offset": 127
                        },
                        "end": {
                          "line": 1,
                          "column": 139,
                          "offset": 138
                        },
                        "indent": []
                      }
                    }
                  ],
                  "position": {
                    "start": {
                      "line": 1,
                      "column": 1,
                      "offset": 0
                    },
                    "end": {
                      "line": 1,
                      "column": 139,
                      "offset": 138
                    },
                    "indent": []
                  }
                }
              ],
              "position": {
                "start": {
                  "line": 1,
                  "column": 1,
                  "offset": 0
                },
                "end": {
                  "line": 1,
                  "column": 139,
                  "offset": 138
                }
              }
            },
            "type": {
              "type": "NameExpression",
              "name": "boolean"
            },
            "default": "true"
          },
          {
            "title": "param",
            "name": "options.button",
            "lineNumber": 10,
            "description": {
              "type": "root",
              "children": [
                {
                  "type": "paragraph",
                  "children": [
                    {
                      "type": "inlineCode",
                      "value": "left",
                      "position": {
                        "start": {
                          "line": 1,
                          "column": 1,
                          "offset": 0
                        },
                        "end": {
                          "line": 1,
                          "column": 7,
                          "offset": 6
                        },
                        "indent": []
                      }
                    },
                    {
                      "type": "text",
                      "value": ", ",
                      "position": {
                        "start": {
                          "line": 1,
                          "column": 7,
                          "offset": 6
                        },
                        "end": {
                          "line": 1,
                          "column": 9,
                          "offset": 8
                        },
                        "indent": []
                      }
                    },
                    {
                      "type": "inlineCode",
                      "value": "right",
                      "position": {
                        "start": {
                          "line": 1,
                          "column": 9,
                          "offset": 8
                        },
                        "end": {
                          "line": 1,
                          "column": 16,
                          "offset": 15
                        },
                        "indent": []
                      }
                    },
                    {
                      "type": "text",
                      "value": ", or ",
                      "position": {
                        "start": {
                          "line": 1,
                          "column": 16,
                          "offset": 15
                        },
                        "end": {
                          "line": 1,
                          "column": 21,
                          "offset": 20
                        },
                        "indent": []
                      }
                    },
                    {
                      "type": "inlineCode",
                      "value": "middle",
                      "position": {
                        "start": {
                          "line": 1,
                          "column": 21,
                          "offset": 20
                        },
                        "end": {
                          "line": 1,
                          "column": 29,
                          "offset": 28
                        },
                        "indent": []
                      }
                    },
                    {
                      "type": "text",
                      "value": ".",
                      "position": {
                        "start": {
                          "line": 1,
                          "column": 29,
                          "offset": 28
                        },
                        "end": {
                          "line": 1,
                          "column": 30,
                          "offset": 29
                        },
                        "indent": []
                      }
                    }
                  ],
                  "position": {
                    "start": {
                      "line": 1,
                      "column": 1,
                      "offset": 0
                    },
                    "end": {
                      "line": 1,
                      "column": 30,
                      "offset": 29
                    },
                    "indent": []
                  }
                }
              ],
              "position": {
                "start": {
                  "line": 1,
                  "column": 1,
                  "offset": 0
                },
                "end": {
                  "line": 1,
                  "column": 30,
                  "offset": 29
                }
              }
            },
            "type": {
              "type": "NameExpression",
              "name": "string"
            },
            "default": "'left'"
          },
          {
            "title": "param",
            "name": "options.clickCount",
            "lineNumber": 11,
            "description": {
              "type": "root",
              "children": [
                {
                  "type": "paragraph",
                  "children": [
                    {
                      "type": "text",
                      "value": "Number of times to click on the element.",
                      "position": {
                        "start": {
                          "line": 1,
                          "column": 1,
                          "offset": 0
                        },
                        "end": {
                          "line": 1,
                          "column": 41,
                          "offset": 40
                        },
                        "indent": []
                      }
                    }
                  ],
                  "position": {
                    "start": {
                      "line": 1,
                      "column": 1,
                      "offset": 0
                    },
                    "end": {
                      "line": 1,
                      "column": 41,
                      "offset": 40
                    },
                    "indent": []
                  }
                }
              ],
              "position": {
                "start": {
                  "line": 1,
                  "column": 1,
                  "offset": 0
                },
                "end": {
                  "line": 1,
                  "column": 41,
                  "offset": 40
                }
              }
            },
            "type": {
              "type": "NameExpression",
              "name": "number"
            },
            "default": "1"
          },
          {
            "title": "param",
            "name": "options.timeout",
            "lineNumber": 12,
            "description": {
              "type": "root",
              "children": [
                {
                  "type": "paragraph",
                  "children": [
                    {
                      "type": "text",
                      "value": "-TODO: Timeout value in milliseconds for navigation after click.",
                      "position": {
                        "start": {
                          "line": 1,
                          "column": 1,
                          "offset": 0
                        },
                        "end": {
                          "line": 1,
                          "column": 65,
                          "offset": 64
                        },
                        "indent": []
                      }
                    }
                  ],
                  "position": {
                    "start": {
                      "line": 1,
                      "column": 1,
                      "offset": 0
                    },
                    "end": {
                      "line": 1,
                      "column": 65,
                      "offset": 64
                    },
                    "indent": []
                  }
                }
              ],
              "position": {
                "start": {
                  "line": 1,
                  "column": 1,
                  "offset": 0
                },
                "end": {
                  "line": 1,
                  "column": 65,
                  "offset": 64
                }
              }
            },
            "type": {
              "type": "NameExpression",
              "name": "number"
            },
            "default": "5000"
          },
          {
            "title": "param",
            "name": "options.elementsToMatch",
            "lineNumber": 13,
            "description": {
              "type": "root",
              "children": [
                {
                  "type": "paragraph",
                  "children": [
                    {
                      "type": "text",
                      "value": "Number of elements to loop through to match the element with given selector.",
                      "position": {
                        "start": {
                          "line": 1,
                          "column": 1,
                          "offset": 0
                        },
                        "end": {
                          "line": 1,
                          "column": 77,
                          "offset": 76
                        },
                        "indent": []
                      }
                    }
                  ],
                  "position": {
                    "start": {
                      "line": 1,
                      "column": 1,
                      "offset": 0
                    },
                    "end": {
                      "line": 1,
                      "column": 77,
                      "offset": 76
                    },
                    "indent": []
                  }
                }
              ],
              "position": {
                "start": {
                  "line": 1,
                  "column": 1,
                  "offset": 0
                },
                "end": {
                  "line": 1,
                  "column": 77,
                  "offset": 76
                }
              }
            },
            "type": {
              "type": "NameExpression",
              "name": "number"
            },
            "default": "10"
          }
        ]
      }
    ],
    "properties": [],
    "returns": [
      {
        "description": {
          "type": "root",
          "children": [
            {
              "type": "paragraph",
              "children": [
                {
                  "type": "text",
                  "value": "Object with the description of the action performed.",
                  "position": {
                    "start": {
                      "line": 1,
                      "column": 1,
                      "offset": 0
                    },
                    "end": {
                      "line": 1,
                      "column": 53,
                      "offset": 52
                    },
                    "indent": []
                  }
                }
              ],
              "position": {
                "start": {
                  "line": 1,
                  "column": 1,
                  "offset": 0
                },
                "end": {
                  "line": 1,
                  "column": 53,
                  "offset": 52
                },
                "indent": []
              }
            }
          ],
          "position": {
            "start": {
              "line": 1,
              "column": 1,
              "offset": 0
            },
            "end": {
              "line": 1,
              "column": 53,
              "offset": 52
            }
          }
        },
        "title": "returns",
        "type": {
          "type": "TypeApplication",
          "expression": {
            "type": "NameExpression",
            "name": "Promise"
          },
          "applications": [
            {
              "type": "NameExpression",
              "name": "Object"
            }
          ]
        }
      }
    ],
    "sees": [],
    "throws": [],
    "todos": [],
    "name": "click",
    "memberof": "taiko",
    "scope": "static",
    "members": {
      "global": [],
      "inner": [],
      "instance": [],
      "events": [],
      "static": []
    },
    "path": [
      {
        "name": "click",
        "scope": "static"
      }
    ],
    "namespace": ".click"
  },
  {
    "description": {
      "type": "root",
      "children": [
        {
          "type": "paragraph",
          "children": [
            {
              "type": "text",
              "value": "Fetches an element with the given selector, scrolls it into view if needed, and then double clicks the element. If there's no element matching selector, the method throws an error.",
              "position": {
                "start": {
                  "line": 1,
                  "column": 1,
                  "offset": 0
                },
                "end": {
                  "line": 1,
                  "column": 181,
                  "offset": 180
                },
                "indent": []
              }
            }
          ],
          "position": {
            "start": {
              "line": 1,
              "column": 1,
              "offset": 0
            },
            "end": {
              "line": 1,
              "column": 181,
              "offset": 180
            },
            "indent": []
          }
        }
      ],
      "position": {
        "start": {
          "line": 1,
          "column": 1,
          "offset": 0
        },
        "end": {
          "line": 1,
          "column": 181,
          "offset": 180
        }
      }
    },
    "tags": [
      {
        "title": "example",
        "description": "doubleClick('Get Started')\ndoubleClick(button('Get Started'))",
        "lineNumber": 3
      },
      {
        "title": "param",
        "description": "A selector to search for element to click. If there are multiple elements satisfying the selector, the first will be double clicked.",
        "lineNumber": 7,
        "type": {
          "type": "UnionType",
          "elements": [
            {
              "type": "NameExpression",
              "name": "selector"
            },
            {
              "type": "NameExpression",
              "name": "string"
            }
          ]
        },
        "name": "selector"
      },
      {
        "title": "param",
        "description": "Click options.",
        "lineNumber": 8,
        "type": {
          "type": "NameExpression",
          "name": "Object"
        },
        "name": "options"
      },
      {
        "title": "param",
        "description": "Wait for navigation after the click. Default navigation timout is 5 seconds, to override pass `{ timeout: 10000 }` in `options` parameter.",
        "lineNumber": 9,
        "type": {
          "type": "OptionalType",
          "expression": {
            "type": "NameExpression",
            "name": "boolean"
          }
        },
        "name": "options.waitForNavigation",
        "default": "true"
      },
      {
        "title": "returns",
        "description": "Object with the description of the action performed.",
        "lineNumber": 10,
        "type": {
          "type": "TypeApplication",
          "expression": {
            "type": "NameExpression",
            "name": "Promise"
          },
          "applications": [
            {
              "type": "NameExpression",
              "name": "Object"
            }
          ]
        }
      }
    ],
    "loc": {
      "start": {
        "line": 310,
        "column": 0
      },
      "end": {
        "line": 321,
        "column": 3
      }
    },
    "context": {
      "loc": {
        "start": {
          "line": 322,
          "column": 0
        },
        "end": {
          "line": 333,
          "column": 2
        }
      }
    },
    "augments": [],
    "examples": [
      {
        "description": "doubleClick('Get Started')\ndoubleClick(button('Get Started'))"
      }
    ],
    "params": [
      {
        "title": "param",
        "name": "selector",
        "lineNumber": 7,
        "description": {
          "type": "root",
          "children": [
            {
              "type": "paragraph",
              "children": [
                {
                  "type": "text",
                  "value": "A selector to search for element to click. If there are multiple elements satisfying the selector, the first will be double clicked.",
                  "position": {
                    "start": {
                      "line": 1,
                      "column": 1,
                      "offset": 0
                    },
                    "end": {
                      "line": 1,
                      "column": 133,
                      "offset": 132
                    },
                    "indent": []
                  }
                }
              ],
              "position": {
                "start": {
                  "line": 1,
                  "column": 1,
                  "offset": 0
                },
                "end": {
                  "line": 1,
                  "column": 133,
                  "offset": 132
                },
                "indent": []
              }
            }
          ],
          "position": {
            "start": {
              "line": 1,
              "column": 1,
              "offset": 0
            },
            "end": {
              "line": 1,
              "column": 133,
              "offset": 132
            }
          }
        },
        "type": {
          "type": "UnionType",
          "elements": [
            {
              "type": "NameExpression",
              "name": "selector"
            },
            {
              "type": "NameExpression",
              "name": "string"
            }
          ]
        }
      },
      {
        "title": "param",
        "name": "options",
        "lineNumber": 8,
        "description": {
          "type": "root",
          "children": [
            {
              "type": "paragraph",
              "children": [
                {
                  "type": "text",
                  "value": "Click options.",
                  "position": {
                    "start": {
                      "line": 1,
                      "column": 1,
                      "offset": 0
                    },
                    "end": {
                      "line": 1,
                      "column": 15,
                      "offset": 14
                    },
                    "indent": []
                  }
                }
              ],
              "position": {
                "start": {
                  "line": 1,
                  "column": 1,
                  "offset": 0
                },
                "end": {
                  "line": 1,
                  "column": 15,
                  "offset": 14
                },
                "indent": []
              }
            }
          ],
          "position": {
            "start": {
              "line": 1,
              "column": 1,
              "offset": 0
            },
            "end": {
              "line": 1,
              "column": 15,
              "offset": 14
            }
          }
        },
        "type": {
          "type": "NameExpression",
          "name": "Object"
        },
        "properties": [
          {
            "title": "param",
            "name": "options.waitForNavigation",
            "lineNumber": 9,
            "description": {
              "type": "root",
              "children": [
                {
                  "type": "paragraph",
                  "children": [
                    {
                      "type": "text",
                      "value": "Wait for navigation after the click. Default navigation timout is 5 seconds, to override pass ",
                      "position": {
                        "start": {
                          "line": 1,
                          "column": 1,
                          "offset": 0
                        },
                        "end": {
                          "line": 1,
                          "column": 95,
                          "offset": 94
                        },
                        "indent": []
                      }
                    },
                    {
                      "type": "inlineCode",
                      "value": "{ timeout: 10000 }",
                      "position": {
                        "start": {
                          "line": 1,
                          "column": 95,
                          "offset": 94
                        },
                        "end": {
                          "line": 1,
                          "column": 115,
                          "offset": 114
                        },
                        "indent": []
                      }
                    },
                    {
                      "type": "text",
                      "value": " in ",
                      "position": {
                        "start": {
                          "line": 1,
                          "column": 115,
                          "offset": 114
                        },
                        "end": {
                          "line": 1,
                          "column": 119,
                          "offset": 118
                        },
                        "indent": []
                      }
                    },
                    {
                      "type": "inlineCode",
                      "value": "options",
                      "position": {
                        "start": {
                          "line": 1,
                          "column": 119,
                          "offset": 118
                        },
                        "end": {
                          "line": 1,
                          "column": 128,
                          "offset": 127
                        },
                        "indent": []
                      }
                    },
                    {
                      "type": "text",
                      "value": " parameter.",
                      "position": {
                        "start": {
                          "line": 1,
                          "column": 128,
                          "offset": 127
                        },
                        "end": {
                          "line": 1,
                          "column": 139,
                          "offset": 138
                        },
                        "indent": []
                      }
                    }
                  ],
                  "position": {
                    "start": {
                      "line": 1,
                      "column": 1,
                      "offset": 0
                    },
                    "end": {
                      "line": 1,
                      "column": 139,
                      "offset": 138
                    },
                    "indent": []
                  }
                }
              ],
              "position": {
                "start": {
                  "line": 1,
                  "column": 1,
                  "offset": 0
                },
                "end": {
                  "line": 1,
                  "column": 139,
                  "offset": 138
                }
              }
            },
            "type": {
              "type": "NameExpression",
              "name": "boolean"
            },
            "default": "true"
          }
        ],
        "default": "{}"
      },
      {
        "title": "param",
        "name": "args",
        "lineNumber": 322,
        "type": {
          "type": "RestType"
        }
      }
    ],
    "properties": [],
    "returns": [
      {
        "description": {
          "type": "root",
          "children": [
            {
              "type": "paragraph",
              "children": [
                {
                  "type": "text",
                  "value": "Object with the description of the action performed.",
                  "position": {
                    "start": {
                      "line": 1,
                      "column": 1,
                      "offset": 0
                    },
                    "end": {
                      "line": 1,
                      "column": 53,
                      "offset": 52
                    },
                    "indent": []
                  }
                }
              ],
              "position": {
                "start": {
                  "line": 1,
                  "column": 1,
                  "offset": 0
                },
                "end": {
                  "line": 1,
                  "column": 53,
                  "offset": 52
                },
                "indent": []
              }
            }
          ],
          "position": {
            "start": {
              "line": 1,
              "column": 1,
              "offset": 0
            },
            "end": {
              "line": 1,
              "column": 53,
              "offset": 52
            }
          }
        },
        "title": "returns",
        "type": {
          "type": "TypeApplication",
          "expression": {
            "type": "NameExpression",
            "name": "Promise"
          },
          "applications": [
            {
              "type": "NameExpression",
              "name": "Object"
            }
          ]
        }
      }
    ],
    "sees": [],
    "throws": [],
    "todos": [],
    "name": "doubleClick",
    "kind": "function",
    "memberof": "taiko",
    "scope": "static",
    "members": {
      "global": [],
      "inner": [],
      "instance": [],
      "events": [],
      "static": []
    },
    "path": [
      {
        "name": "doubleClick",
        "kind": "function",
        "scope": "static"
      }
    ],
    "namespace": ".doubleClick"
  },
  {
    "description": {
      "type": "root",
      "children": [
        {
          "type": "paragraph",
          "children": [
            {
              "type": "text",
              "value": "Fetches an element with the given selector, scrolls it into view if needed, and then right clicks the element. If there's no element matching selector, the method throws an error.",
              "position": {
                "start": {
                  "line": 1,
                  "column": 1,
                  "offset": 0
                },
                "end": {
                  "line": 1,
                  "column": 180,
                  "offset": 179
                },
                "indent": []
              }
            }
          ],
          "position": {
            "start": {
              "line": 1,
              "column": 1,
              "offset": 0
            },
            "end": {
              "line": 1,
              "column": 180,
              "offset": 179
            },
            "indent": []
          }
        }
      ],
      "position": {
        "start": {
          "line": 1,
          "column": 1,
          "offset": 0
        },
        "end": {
          "line": 1,
          "column": 180,
          "offset": 179
        }
      }
    },
    "tags": [
      {
        "title": "example",
        "description": "rightClick('Get Started')\nrightClick(text('Get Started'))",
        "lineNumber": 3
      },
      {
        "title": "param",
        "description": "A selector to search for element to right click. If there are multiple elements satisfying the selector, the first will be double clicked.",
        "lineNumber": 7,
        "type": {
          "type": "UnionType",
          "elements": [
            {
              "type": "NameExpression",
              "name": "selector"
            },
            {
              "type": "NameExpression",
              "name": "string"
            }
          ]
        },
        "name": "selector"
      },
      {
        "title": "param",
        "description": "Click options.",
        "lineNumber": 8,
        "type": {
          "type": "NameExpression",
          "name": "Object"
        },
        "name": "options"
      },
      {
        "title": "param",
        "description": "Wait for navigation after the click. Default navigation timout is 5 seconds, to override pass `{ timeout: 10000 }` in `options` parameter.",
        "lineNumber": 9,
        "type": {
          "type": "OptionalType",
          "expression": {
            "type": "NameExpression",
            "name": "boolean"
          }
        },
        "name": "options.waitForNavigation",
        "default": "true"
      },
      {
        "title": "returns",
        "description": "Object with the description of the action performed.",
        "lineNumber": 10,
        "type": {
          "type": "TypeApplication",
          "expression": {
            "type": "NameExpression",
            "name": "Promise"
          },
          "applications": [
            {
              "type": "NameExpression",
              "name": "Object"
            }
          ]
        }
      }
    ],
    "loc": {
      "start": {
        "line": 335,
        "column": 0
      },
      "end": {
        "line": 346,
        "column": 3
      }
    },
    "context": {
      "loc": {
        "start": {
          "line": 347,
          "column": 0
        },
        "end": {
          "line": 358,
          "column": 2
        }
      }
    },
    "augments": [],
    "examples": [
      {
        "description": "rightClick('Get Started')\nrightClick(text('Get Started'))"
      }
    ],
    "params": [
      {
        "title": "param",
        "name": "selector",
        "lineNumber": 7,
        "description": {
          "type": "root",
          "children": [
            {
              "type": "paragraph",
              "children": [
                {
                  "type": "text",
                  "value": "A selector to search for element to right click. If there are multiple elements satisfying the selector, the first will be double clicked.",
                  "position": {
                    "start": {
                      "line": 1,
                      "column": 1,
                      "offset": 0
                    },
                    "end": {
                      "line": 1,
                      "column": 139,
                      "offset": 138
                    },
                    "indent": []
                  }
                }
              ],
              "position": {
                "start": {
                  "line": 1,
                  "column": 1,
                  "offset": 0
                },
                "end": {
                  "line": 1,
                  "column": 139,
                  "offset": 138
                },
                "indent": []
              }
            }
          ],
          "position": {
            "start": {
              "line": 1,
              "column": 1,
              "offset": 0
            },
            "end": {
              "line": 1,
              "column": 139,
              "offset": 138
            }
          }
        },
        "type": {
          "type": "UnionType",
          "elements": [
            {
              "type": "NameExpression",
              "name": "selector"
            },
            {
              "type": "NameExpression",
              "name": "string"
            }
          ]
        }
      },
      {
        "title": "param",
        "name": "options",
        "lineNumber": 8,
        "description": {
          "type": "root",
          "children": [
            {
              "type": "paragraph",
              "children": [
                {
                  "type": "text",
                  "value": "Click options.",
                  "position": {
                    "start": {
                      "line": 1,
                      "column": 1,
                      "offset": 0
                    },
                    "end": {
                      "line": 1,
                      "column": 15,
                      "offset": 14
                    },
                    "indent": []
                  }
                }
              ],
              "position": {
                "start": {
                  "line": 1,
                  "column": 1,
                  "offset": 0
                },
                "end": {
                  "line": 1,
                  "column": 15,
                  "offset": 14
                },
                "indent": []
              }
            }
          ],
          "position": {
            "start": {
              "line": 1,
              "column": 1,
              "offset": 0
            },
            "end": {
              "line": 1,
              "column": 15,
              "offset": 14
            }
          }
        },
        "type": {
          "type": "NameExpression",
          "name": "Object"
        },
        "properties": [
          {
            "title": "param",
            "name": "options.waitForNavigation",
            "lineNumber": 9,
            "description": {
              "type": "root",
              "children": [
                {
                  "type": "paragraph",
                  "children": [
                    {
                      "type": "text",
                      "value": "Wait for navigation after the click. Default navigation timout is 5 seconds, to override pass ",
                      "position": {
                        "start": {
                          "line": 1,
                          "column": 1,
                          "offset": 0
                        },
                        "end": {
                          "line": 1,
                          "column": 95,
                          "offset": 94
                        },
                        "indent": []
                      }
                    },
                    {
                      "type": "inlineCode",
                      "value": "{ timeout: 10000 }",
                      "position": {
                        "start": {
                          "line": 1,
                          "column": 95,
                          "offset": 94
                        },
                        "end": {
                          "line": 1,
                          "column": 115,
                          "offset": 114
                        },
                        "indent": []
                      }
                    },
                    {
                      "type": "text",
                      "value": " in ",
                      "position": {
                        "start": {
                          "line": 1,
                          "column": 115,
                          "offset": 114
                        },
                        "end": {
                          "line": 1,
                          "column": 119,
                          "offset": 118
                        },
                        "indent": []
                      }
                    },
                    {
                      "type": "inlineCode",
                      "value": "options",
                      "position": {
                        "start": {
                          "line": 1,
                          "column": 119,
                          "offset": 118
                        },
                        "end": {
                          "line": 1,
                          "column": 128,
                          "offset": 127
                        },
                        "indent": []
                      }
                    },
                    {
                      "type": "text",
                      "value": " parameter.",
                      "position": {
                        "start": {
                          "line": 1,
                          "column": 128,
                          "offset": 127
                        },
                        "end": {
                          "line": 1,
                          "column": 139,
                          "offset": 138
                        },
                        "indent": []
                      }
                    }
                  ],
                  "position": {
                    "start": {
                      "line": 1,
                      "column": 1,
                      "offset": 0
                    },
                    "end": {
                      "line": 1,
                      "column": 139,
                      "offset": 138
                    },
                    "indent": []
                  }
                }
              ],
              "position": {
                "start": {
                  "line": 1,
                  "column": 1,
                  "offset": 0
                },
                "end": {
                  "line": 1,
                  "column": 139,
                  "offset": 138
                }
              }
            },
            "type": {
              "type": "NameExpression",
              "name": "boolean"
            },
            "default": "true"
          }
        ],
        "default": "{}"
      },
      {
        "title": "param",
        "name": "args",
        "lineNumber": 347,
        "type": {
          "type": "RestType"
        }
      }
    ],
    "properties": [],
    "returns": [
      {
        "description": {
          "type": "root",
          "children": [
            {
              "type": "paragraph",
              "children": [
                {
                  "type": "text",
                  "value": "Object with the description of the action performed.",
                  "position": {
                    "start": {
                      "line": 1,
                      "column": 1,
                      "offset": 0
                    },
                    "end": {
                      "line": 1,
                      "column": 53,
                      "offset": 52
                    },
                    "indent": []
                  }
                }
              ],
              "position": {
                "start": {
                  "line": 1,
                  "column": 1,
                  "offset": 0
                },
                "end": {
                  "line": 1,
                  "column": 53,
                  "offset": 52
                },
                "indent": []
              }
            }
          ],
          "position": {
            "start": {
              "line": 1,
              "column": 1,
              "offset": 0
            },
            "end": {
              "line": 1,
              "column": 53,
              "offset": 52
            }
          }
        },
        "title": "returns",
        "type": {
          "type": "TypeApplication",
          "expression": {
            "type": "NameExpression",
            "name": "Promise"
          },
          "applications": [
            {
              "type": "NameExpression",
              "name": "Object"
            }
          ]
        }
      }
    ],
    "sees": [],
    "throws": [],
    "todos": [],
    "name": "rightClick",
    "kind": "function",
    "memberof": "taiko",
    "scope": "static",
    "members": {
      "global": [],
      "inner": [],
      "instance": [],
      "events": [],
      "static": []
    },
    "path": [
      {
        "name": "rightClick",
        "kind": "function",
        "scope": "static"
      }
    ],
    "namespace": ".rightClick"
  },
  {
    "description": {
      "type": "root",
      "children": [
        {
          "type": "paragraph",
          "children": [
            {
              "type": "text",
              "value": "Fetches an element with the given selector, scrolls it into view if needed, and then hovers over the center of the element. If there's no element matching selector, the method throws an error.",
              "position": {
                "start": {
                  "line": 1,
                  "column": 1,
                  "offset": 0
                },
                "end": {
                  "line": 1,
                  "column": 193,
                  "offset": 192
                },
                "indent": []
              }
            }
          ],
          "position": {
            "start": {
              "line": 1,
              "column": 1,
              "offset": 0
            },
            "end": {
              "line": 1,
              "column": 193,
              "offset": 192
            },
            "indent": []
          }
        }
      ],
      "position": {
        "start": {
          "line": 1,
          "column": 1,
          "offset": 0
        },
        "end": {
          "line": 1,
          "column": 193,
          "offset": 192
        }
      }
    },
    "tags": [
      {
        "title": "example",
        "description": "hover('Get Started')\nhover(link('Get Started'))",
        "lineNumber": 3
      },
      {
        "title": "param",
        "description": "A selector to search for element to right click. If there are multiple elements satisfying the selector, the first will be hovered.",
        "lineNumber": 7,
        "type": {
          "type": "UnionType",
          "elements": [
            {
              "type": "NameExpression",
              "name": "selector"
            },
            {
              "type": "NameExpression",
              "name": "string"
            }
          ]
        },
        "name": "selector"
      },
      {
        "title": "returns",
        "description": "Object with the description of the action performed.",
        "lineNumber": 8,
        "type": {
          "type": "TypeApplication",
          "expression": {
            "type": "NameExpression",
            "name": "Promise"
          },
          "applications": [
            {
              "type": "NameExpression",
              "name": "Object"
            }
          ]
        }
      }
    ],
    "loc": {
      "start": {
        "line": 360,
        "column": 0
      },
      "end": {
        "line": 369,
        "column": 3
      }
    },
    "context": {
      "loc": {
        "start": {
          "line": 370,
          "column": 0
        },
        "end": {
          "line": 389,
          "column": 2
        }
      }
    },
    "augments": [],
    "examples": [
      {
        "description": "hover('Get Started')\nhover(link('Get Started'))"
      }
    ],
    "params": [
      {
        "title": "param",
        "name": "selector",
        "lineNumber": 7,
        "description": {
          "type": "root",
          "children": [
            {
              "type": "paragraph",
              "children": [
                {
                  "type": "text",
                  "value": "A selector to search for element to right click. If there are multiple elements satisfying the selector, the first will be hovered.",
                  "position": {
                    "start": {
                      "line": 1,
                      "column": 1,
                      "offset": 0
                    },
                    "end": {
                      "line": 1,
                      "column": 132,
                      "offset": 131
                    },
                    "indent": []
                  }
                }
              ],
              "position": {
                "start": {
                  "line": 1,
                  "column": 1,
                  "offset": 0
                },
                "end": {
                  "line": 1,
                  "column": 132,
                  "offset": 131
                },
                "indent": []
              }
            }
          ],
          "position": {
            "start": {
              "line": 1,
              "column": 1,
              "offset": 0
            },
            "end": {
              "line": 1,
              "column": 132,
              "offset": 131
            }
          }
        },
        "type": {
          "type": "UnionType",
          "elements": [
            {
              "type": "NameExpression",
              "name": "selector"
            },
            {
              "type": "NameExpression",
              "name": "string"
            }
          ]
        }
      },
      {
        "title": "param",
        "name": "options",
        "lineNumber": 370,
        "default": "{}"
      }
    ],
    "properties": [],
    "returns": [
      {
        "description": {
          "type": "root",
          "children": [
            {
              "type": "paragraph",
              "children": [
                {
                  "type": "text",
                  "value": "Object with the description of the action performed.",
                  "position": {
                    "start": {
                      "line": 1,
                      "column": 1,
                      "offset": 0
                    },
                    "end": {
                      "line": 1,
                      "column": 53,
                      "offset": 52
                    },
                    "indent": []
                  }
                }
              ],
              "position": {
                "start": {
                  "line": 1,
                  "column": 1,
                  "offset": 0
                },
                "end": {
                  "line": 1,
                  "column": 53,
                  "offset": 52
                },
                "indent": []
              }
            }
          ],
          "position": {
            "start": {
              "line": 1,
              "column": 1,
              "offset": 0
            },
            "end": {
              "line": 1,
              "column": 53,
              "offset": 52
            }
          }
        },
        "title": "returns",
        "type": {
          "type": "TypeApplication",
          "expression": {
            "type": "NameExpression",
            "name": "Promise"
          },
          "applications": [
            {
              "type": "NameExpression",
              "name": "Object"
            }
          ]
        }
      }
    ],
    "sees": [],
    "throws": [],
    "todos": [],
    "name": "hover",
    "kind": "function",
    "memberof": "taiko",
    "scope": "static",
    "members": {
      "global": [],
      "inner": [],
      "instance": [],
      "events": [],
      "static": []
    },
    "path": [
      {
        "name": "hover",
        "kind": "function",
        "scope": "static"
      }
    ],
    "namespace": ".hover"
  },
  {
    "description": {
      "type": "root",
      "children": [
        {
          "type": "paragraph",
          "children": [
            {
              "type": "text",
              "value": "Fetches an element with the given selector and focuses it. If there's no element matching selector, the method throws an error.",
              "position": {
                "start": {
                  "line": 1,
                  "column": 1,
                  "offset": 0
                },
                "end": {
                  "line": 1,
                  "column": 128,
                  "offset": 127
                },
                "indent": []
              }
            }
          ],
          "position": {
            "start": {
              "line": 1,
              "column": 1,
              "offset": 0
            },
            "end": {
              "line": 1,
              "column": 128,
              "offset": 127
            },
            "indent": []
          }
        }
      ],
      "position": {
        "start": {
          "line": 1,
          "column": 1,
          "offset": 0
        },
        "end": {
          "line": 1,
          "column": 128,
          "offset": 127
        }
      }
    },
    "tags": [
      {
        "title": "example",
        "description": "focus(textField('Username:'))",
        "lineNumber": 3
      },
      {
        "title": "param",
        "description": "A selector of an element to focus. If there are multiple elements satisfying the selector, the first will be focused.",
        "lineNumber": 6,
        "type": {
          "type": "UnionType",
          "elements": [
            {
              "type": "NameExpression",
              "name": "selector"
            },
            {
              "type": "NameExpression",
              "name": "string"
            }
          ]
        },
        "name": "selector"
      },
      {
        "title": "returns",
        "description": "Object with the description of the action performed.",
        "lineNumber": 7,
        "type": {
          "type": "TypeApplication",
          "expression": {
            "type": "NameExpression",
            "name": "Promise"
          },
          "applications": [
            {
              "type": "NameExpression",
              "name": "Object"
            }
          ]
        }
      }
    ],
    "loc": {
      "start": {
        "line": 391,
        "column": 0
      },
      "end": {
        "line": 399,
        "column": 3
      }
    },
    "context": {
      "loc": {
        "start": {
          "line": 400,
          "column": 0
        },
        "end": {
          "line": 407,
          "column": 2
        }
      }
    },
    "augments": [],
    "examples": [
      {
        "description": "focus(textField('Username:'))"
      }
    ],
    "params": [
      {
        "title": "param",
        "name": "selector",
        "lineNumber": 6,
        "description": {
          "type": "root",
          "children": [
            {
              "type": "paragraph",
              "children": [
                {
                  "type": "text",
                  "value": "A selector of an element to focus. If there are multiple elements satisfying the selector, the first will be focused.",
                  "position": {
                    "start": {
                      "line": 1,
                      "column": 1,
                      "offset": 0
                    },
                    "end": {
                      "line": 1,
                      "column": 118,
                      "offset": 117
                    },
                    "indent": []
                  }
                }
              ],
              "position": {
                "start": {
                  "line": 1,
                  "column": 1,
                  "offset": 0
                },
                "end": {
                  "line": 1,
                  "column": 118,
                  "offset": 117
                },
                "indent": []
              }
            }
          ],
          "position": {
            "start": {
              "line": 1,
              "column": 1,
              "offset": 0
            },
            "end": {
              "line": 1,
              "column": 118,
              "offset": 117
            }
          }
        },
        "type": {
          "type": "UnionType",
          "elements": [
            {
              "type": "NameExpression",
              "name": "selector"
            },
            {
              "type": "NameExpression",
              "name": "string"
            }
          ]
        }
      },
      {
        "title": "param",
        "name": "options",
        "lineNumber": 400,
        "default": "{}"
      }
    ],
    "properties": [],
    "returns": [
      {
        "description": {
          "type": "root",
          "children": [
            {
              "type": "paragraph",
              "children": [
                {
                  "type": "text",
                  "value": "Object with the description of the action performed.",
                  "position": {
                    "start": {
                      "line": 1,
                      "column": 1,
                      "offset": 0
                    },
                    "end": {
                      "line": 1,
                      "column": 53,
                      "offset": 52
                    },
                    "indent": []
                  }
                }
              ],
              "position": {
                "start": {
                  "line": 1,
                  "column": 1,
                  "offset": 0
                },
                "end": {
                  "line": 1,
                  "column": 53,
                  "offset": 52
                },
                "indent": []
              }
            }
          ],
          "position": {
            "start": {
              "line": 1,
              "column": 1,
              "offset": 0
            },
            "end": {
              "line": 1,
              "column": 53,
              "offset": 52
            }
          }
        },
        "title": "returns",
        "type": {
          "type": "TypeApplication",
          "expression": {
            "type": "NameExpression",
            "name": "Promise"
          },
          "applications": [
            {
              "type": "NameExpression",
              "name": "Object"
            }
          ]
        }
      }
    ],
    "sees": [],
    "throws": [],
    "todos": [],
    "name": "focus",
    "kind": "function",
    "memberof": "taiko",
    "scope": "static",
    "members": {
      "global": [],
      "inner": [],
      "instance": [],
      "events": [],
      "static": []
    },
    "path": [
      {
        "name": "focus",
        "kind": "function",
        "scope": "static"
      }
    ],
    "namespace": ".focus"
  },
  {
    "description": {
      "type": "root",
      "children": [
        {
          "type": "paragraph",
          "children": [
            {
              "type": "text",
              "value": "Types the given text into the focused or given element.",
              "position": {
                "start": {
                  "line": 1,
                  "column": 1,
                  "offset": 0
                },
                "end": {
                  "line": 1,
                  "column": 56,
                  "offset": 55
                },
                "indent": []
              }
            }
          ],
          "position": {
            "start": {
              "line": 1,
              "column": 1,
              "offset": 0
            },
            "end": {
              "line": 1,
              "column": 56,
              "offset": 55
            },
            "indent": []
          }
        }
      ],
      "position": {
        "start": {
          "line": 1,
          "column": 1,
          "offset": 0
        },
        "end": {
          "line": 1,
          "column": 56,
          "offset": 55
        }
      }
    },
    "tags": [
      {
        "title": "example",
        "description": "write('admin', into('Username:'))\nwrite('admin', 'Username:')\nwrite('admin')",
        "lineNumber": 3
      },
      {
        "title": "param",
        "description": "Text to type into the element.",
        "lineNumber": 8,
        "type": {
          "type": "NameExpression",
          "name": "string"
        },
        "name": "text"
      },
      {
        "title": "param",
        "description": "A selector of an element to write into.",
        "lineNumber": 9,
        "type": {
          "type": "OptionalType",
          "expression": {
            "type": "UnionType",
            "elements": [
              {
                "type": "NameExpression",
                "name": "selector"
              },
              {
                "type": "NameExpression",
                "name": "string"
              }
            ]
          }
        },
        "name": "into"
      },
      {
        "title": "param",
        "description": null,
        "lineNumber": 10,
        "type": {
          "type": "OptionalType",
          "expression": {
            "type": "NameExpression",
            "name": "Object"
          }
        },
        "name": "options"
      },
      {
        "title": "param",
        "description": "Time to wait between key presses in milliseconds.",
        "lineNumber": 11,
        "type": {
          "type": "NameExpression",
          "name": "number"
        },
        "name": "options.delay"
      },
      {
        "title": "returns",
        "description": "Object with the description of the action performed.",
        "lineNumber": 12,
        "type": {
          "type": "TypeApplication",
          "expression": {
            "type": "NameExpression",
            "name": "Promise"
          },
          "applications": [
            {
              "type": "NameExpression",
              "name": "Object"
            }
          ]
        }
      }
    ],
    "loc": {
      "start": {
        "line": 409,
        "column": 0
      },
      "end": {
        "line": 422,
        "column": 3
      }
    },
    "context": {
      "loc": {
        "start": {
          "line": 423,
          "column": 0
        },
        "end": {
          "line": 446,
          "column": 2
        }
      }
    },
    "augments": [],
    "examples": [
      {
        "description": "write('admin', into('Username:'))\nwrite('admin', 'Username:')\nwrite('admin')"
      }
    ],
    "params": [
      {
        "title": "param",
        "name": "text",
        "lineNumber": 8,
        "description": {
          "type": "root",
          "children": [
            {
              "type": "paragraph",
              "children": [
                {
                  "type": "text",
                  "value": "Text to type into the element.",
                  "position": {
                    "start": {
                      "line": 1,
                      "column": 1,
                      "offset": 0
                    },
                    "end": {
                      "line": 1,
                      "column": 31,
                      "offset": 30
                    },
                    "indent": []
                  }
                }
              ],
              "position": {
                "start": {
                  "line": 1,
                  "column": 1,
                  "offset": 0
                },
                "end": {
                  "line": 1,
                  "column": 31,
                  "offset": 30
                },
                "indent": []
              }
            }
          ],
          "position": {
            "start": {
              "line": 1,
              "column": 1,
              "offset": 0
            },
            "end": {
              "line": 1,
              "column": 31,
              "offset": 30
            }
          }
        },
        "type": {
          "type": "NameExpression",
          "name": "string"
        }
      },
      {
        "title": "param",
        "name": "into",
        "lineNumber": 9,
        "description": {
          "type": "root",
          "children": [
            {
              "type": "paragraph",
              "children": [
                {
                  "type": "text",
                  "value": "A selector of an element to write into.",
                  "position": {
                    "start": {
                      "line": 1,
                      "column": 1,
                      "offset": 0
                    },
                    "end": {
                      "line": 1,
                      "column": 40,
                      "offset": 39
                    },
                    "indent": []
                  }
                }
              ],
              "position": {
                "start": {
                  "line": 1,
                  "column": 1,
                  "offset": 0
                },
                "end": {
                  "line": 1,
                  "column": 40,
                  "offset": 39
                },
                "indent": []
              }
            }
          ],
          "position": {
            "start": {
              "line": 1,
              "column": 1,
              "offset": 0
            },
            "end": {
              "line": 1,
              "column": 40,
              "offset": 39
            }
          }
        },
        "type": {
          "type": "OptionalType",
          "expression": {
            "type": "UnionType",
            "elements": [
              {
                "type": "NameExpression",
                "name": "selector"
              },
              {
                "type": "NameExpression",
                "name": "string"
              }
            ]
          }
        }
      },
      {
        "title": "param",
        "name": "options",
        "lineNumber": 10,
        "type": {
          "type": "OptionalType",
          "expression": {
            "type": "NameExpression",
            "name": "Object"
          }
        },
        "properties": [
          {
            "title": "param",
            "name": "options.delay",
            "lineNumber": 11,
            "description": {
              "type": "root",
              "children": [
                {
                  "type": "paragraph",
                  "children": [
                    {
                      "type": "text",
                      "value": "Time to wait between key presses in milliseconds.",
                      "position": {
                        "start": {
                          "line": 1,
                          "column": 1,
                          "offset": 0
                        },
                        "end": {
                          "line": 1,
                          "column": 50,
                          "offset": 49
                        },
                        "indent": []
                      }
                    }
                  ],
                  "position": {
                    "start": {
                      "line": 1,
                      "column": 1,
                      "offset": 0
                    },
                    "end": {
                      "line": 1,
                      "column": 50,
                      "offset": 49
                    },
                    "indent": []
                  }
                }
              ],
              "position": {
                "start": {
                  "line": 1,
                  "column": 1,
                  "offset": 0
                },
                "end": {
                  "line": 1,
                  "column": 50,
                  "offset": 49
                }
              }
            },
            "type": {
              "type": "NameExpression",
              "name": "number"
            }
          }
        ],
        "default": "{delay:10}"
      }
    ],
    "properties": [],
    "returns": [
      {
        "description": {
          "type": "root",
          "children": [
            {
              "type": "paragraph",
              "children": [
                {
                  "type": "text",
                  "value": "Object with the description of the action performed.",
                  "position": {
                    "start": {
                      "line": 1,
                      "column": 1,
                      "offset": 0
                    },
                    "end": {
                      "line": 1,
                      "column": 53,
                      "offset": 52
                    },
                    "indent": []
                  }
                }
              ],
              "position": {
                "start": {
                  "line": 1,
                  "column": 1,
                  "offset": 0
                },
                "end": {
                  "line": 1,
                  "column": 53,
                  "offset": 52
                },
                "indent": []
              }
            }
          ],
          "position": {
            "start": {
              "line": 1,
              "column": 1,
              "offset": 0
            },
            "end": {
              "line": 1,
              "column": 53,
              "offset": 52
            }
          }
        },
        "title": "returns",
        "type": {
          "type": "TypeApplication",
          "expression": {
            "type": "NameExpression",
            "name": "Promise"
          },
          "applications": [
            {
              "type": "NameExpression",
              "name": "Object"
            }
          ]
        }
      }
    ],
    "sees": [],
    "throws": [],
    "todos": [],
    "name": "write",
    "kind": "function",
    "memberof": "taiko",
    "scope": "static",
    "members": {
      "global": [],
      "inner": [],
      "instance": [],
      "events": [],
      "static": []
    },
    "path": [
      {
        "name": "write",
        "kind": "function",
        "scope": "static"
      }
    ],
    "namespace": ".write"
  },
  {
    "description": {
      "type": "root",
      "children": [
        {
          "type": "paragraph",
          "children": [
            {
              "type": "text",
              "value": "Attaches a file to a file input element.",
              "position": {
                "start": {
                  "line": 1,
                  "column": 1,
                  "offset": 0
                },
                "end": {
                  "line": 1,
                  "column": 41,
                  "offset": 40
                },
                "indent": []
              }
            }
          ],
          "position": {
            "start": {
              "line": 1,
              "column": 1,
              "offset": 0
            },
            "end": {
              "line": 1,
              "column": 41,
              "offset": 40
            },
            "indent": []
          }
        }
      ],
      "position": {
        "start": {
          "line": 1,
          "column": 1,
          "offset": 0
        },
        "end": {
          "line": 1,
          "column": 41,
          "offset": 40
        }
      }
    },
    "tags": [
      {
        "title": "example",
        "description": "attach('c:/abc.txt', to('Please select a file:'))\nattach('c:/abc.txt', 'Please select a file:')",
        "lineNumber": 3
      },
      {
        "title": "param",
        "description": "The path of the file to be attached.",
        "lineNumber": 7,
        "type": {
          "type": "NameExpression",
          "name": "string"
        },
        "name": "filepath"
      },
      {
        "title": "param",
        "description": "The file input element to which to attach the file.",
        "lineNumber": 8,
        "type": {
          "type": "UnionType",
          "elements": [
            {
              "type": "NameExpression",
              "name": "selector"
            },
            {
              "type": "NameExpression",
              "name": "string"
            }
          ]
        },
        "name": "to"
      },
      {
        "title": "returns",
        "description": "Object with the description of the action performed.",
        "lineNumber": 9,
        "type": {
          "type": "TypeApplication",
          "expression": {
            "type": "NameExpression",
            "name": "Promise"
          },
          "applications": [
            {
              "type": "NameExpression",
              "name": "Object"
            }
          ]
        }
      }
    ],
    "loc": {
      "start": {
        "line": 497,
        "column": 0
      },
      "end": {
        "line": 507,
        "column": 3
      }
    },
    "context": {
      "loc": {
        "start": {
          "line": 508,
          "column": 0
        },
        "end": {
          "line": 524,
          "column": 2
        }
      }
    },
    "augments": [],
    "examples": [
      {
        "description": "attach('c:/abc.txt', to('Please select a file:'))\nattach('c:/abc.txt', 'Please select a file:')"
      }
    ],
    "params": [
      {
        "title": "param",
        "name": "filepath",
        "lineNumber": 7,
        "description": {
          "type": "root",
          "children": [
            {
              "type": "paragraph",
              "children": [
                {
                  "type": "text",
                  "value": "The path of the file to be attached.",
                  "position": {
                    "start": {
                      "line": 1,
                      "column": 1,
                      "offset": 0
                    },
                    "end": {
                      "line": 1,
                      "column": 37,
                      "offset": 36
                    },
                    "indent": []
                  }
                }
              ],
              "position": {
                "start": {
                  "line": 1,
                  "column": 1,
                  "offset": 0
                },
                "end": {
                  "line": 1,
                  "column": 37,
                  "offset": 36
                },
                "indent": []
              }
            }
          ],
          "position": {
            "start": {
              "line": 1,
              "column": 1,
              "offset": 0
            },
            "end": {
              "line": 1,
              "column": 37,
              "offset": 36
            }
          }
        },
        "type": {
          "type": "NameExpression",
          "name": "string"
        }
      },
      {
        "title": "param",
        "name": "to",
        "lineNumber": 8,
        "description": {
          "type": "root",
          "children": [
            {
              "type": "paragraph",
              "children": [
                {
                  "type": "text",
                  "value": "The file input element to which to attach the file.",
                  "position": {
                    "start": {
                      "line": 1,
                      "column": 1,
                      "offset": 0
                    },
                    "end": {
                      "line": 1,
                      "column": 52,
                      "offset": 51
                    },
                    "indent": []
                  }
                }
              ],
              "position": {
                "start": {
                  "line": 1,
                  "column": 1,
                  "offset": 0
                },
                "end": {
                  "line": 1,
                  "column": 52,
                  "offset": 51
                },
                "indent": []
              }
            }
          ],
          "position": {
            "start": {
              "line": 1,
              "column": 1,
              "offset": 0
            },
            "end": {
              "line": 1,
              "column": 52,
              "offset": 51
            }
          }
        },
        "type": {
          "type": "UnionType",
          "elements": [
            {
              "type": "NameExpression",
              "name": "selector"
            },
            {
              "type": "NameExpression",
              "name": "string"
            }
          ]
        }
      }
    ],
    "properties": [],
    "returns": [
      {
        "description": {
          "type": "root",
          "children": [
            {
              "type": "paragraph",
              "children": [
                {
                  "type": "text",
                  "value": "Object with the description of the action performed.",
                  "position": {
                    "start": {
                      "line": 1,
                      "column": 1,
                      "offset": 0
                    },
                    "end": {
                      "line": 1,
                      "column": 53,
                      "offset": 52
                    },
                    "indent": []
                  }
                }
              ],
              "position": {
                "start": {
                  "line": 1,
                  "column": 1,
                  "offset": 0
                },
                "end": {
                  "line": 1,
                  "column": 53,
                  "offset": 52
                },
                "indent": []
              }
            }
          ],
          "position": {
            "start": {
              "line": 1,
              "column": 1,
              "offset": 0
            },
            "end": {
              "line": 1,
              "column": 53,
              "offset": 52
            }
          }
        },
        "title": "returns",
        "type": {
          "type": "TypeApplication",
          "expression": {
            "type": "NameExpression",
            "name": "Promise"
          },
          "applications": [
            {
              "type": "NameExpression",
              "name": "Object"
            }
          ]
        }
      }
    ],
    "sees": [],
    "throws": [],
    "todos": [],
    "name": "attach",
    "kind": "function",
    "memberof": "taiko",
    "scope": "static",
    "members": {
      "global": [],
      "inner": [],
      "instance": [],
      "events": [],
      "static": []
    },
    "path": [
      {
        "name": "attach",
        "kind": "function",
        "scope": "static"
      }
    ],
    "namespace": ".attach"
  },
  {
    "description": {
      "type": "root",
      "children": [
        {
          "type": "paragraph",
          "children": [
            {
              "type": "text",
              "value": "Presses the given key.",
              "position": {
                "start": {
                  "line": 1,
                  "column": 1,
                  "offset": 0
                },
                "end": {
                  "line": 1,
                  "column": 23,
                  "offset": 22
                },
                "indent": []
              }
            }
          ],
          "position": {
            "start": {
              "line": 1,
              "column": 1,
              "offset": 0
            },
            "end": {
              "line": 1,
              "column": 23,
              "offset": 22
            },
            "indent": []
          }
        }
      ],
      "position": {
        "start": {
          "line": 1,
          "column": 1,
          "offset": 0
        },
        "end": {
          "line": 1,
          "column": 23,
          "offset": 22
        }
      }
    },
    "tags": [
      {
        "title": "example",
        "description": "press('Enter')\npress('a')",
        "lineNumber": 3
      },
      {
        "title": "param",
        "description": "Name of key to press, such as ArrowLeft. See [USKeyboardLayout](https://github.com/GoogleChrome/puppeteer/blob/master/lib/USKeyboardLayout.js) for a list of all key names.",
        "lineNumber": 7,
        "type": {
          "type": "NameExpression",
          "name": "string"
        },
        "name": "key"
      },
      {
        "title": "param",
        "description": null,
        "lineNumber": 8,
        "type": {
          "type": "NameExpression",
          "name": "Object"
        },
        "name": "options"
      },
      {
        "title": "param",
        "description": "If specified, generates an input event with this text.",
        "lineNumber": 9,
        "type": {
          "type": "NameExpression",
          "name": "string"
        },
        "name": "options.text"
      },
      {
        "title": "param",
        "description": "Time to wait between keydown and keyup in milliseconds.",
        "lineNumber": 10,
        "type": {
          "type": "OptionalType",
          "expression": {
            "type": "NameExpression",
            "name": "number"
          }
        },
        "name": "options.delay",
        "default": "0"
      },
      {
        "title": "returns",
        "description": "Object with the description of the action performed.",
        "lineNumber": 11,
        "type": {
          "type": "TypeApplication",
          "expression": {
            "type": "NameExpression",
            "name": "Promise"
          },
          "applications": [
            {
              "type": "NameExpression",
              "name": "Object"
            }
          ]
        }
      }
    ],
    "loc": {
      "start": {
        "line": 526,
        "column": 0
      },
      "end": {
        "line": 538,
        "column": 3
      }
    },
    "context": {
      "loc": {
        "start": {
          "line": 539,
          "column": 0
        },
        "end": {
          "line": 548,
          "column": 2
        }
      }
    },
    "augments": [],
    "examples": [
      {
        "description": "press('Enter')\npress('a')"
      }
    ],
    "params": [
      {
        "title": "param",
        "name": "key",
        "lineNumber": 7,
        "description": {
          "type": "root",
          "children": [
            {
              "type": "paragraph",
              "children": [
                {
                  "type": "text",
                  "value": "Name of key to press, such as ArrowLeft. See ",
                  "position": {
                    "start": {
                      "line": 1,
                      "column": 1,
                      "offset": 0
                    },
                    "end": {
                      "line": 1,
                      "column": 46,
                      "offset": 45
                    },
                    "indent": []
                  }
                },
                {
                  "type": "link",
                  "title": null,
                  "url": "https://github.com/GoogleChrome/puppeteer/blob/master/lib/USKeyboardLayout.js",
                  "children": [
                    {
                      "type": "text",
                      "value": "USKeyboardLayout",
                      "position": {
                        "start": {
                          "line": 1,
                          "column": 47,
                          "offset": 46
                        },
                        "end": {
                          "line": 1,
                          "column": 63,
                          "offset": 62
                        },
                        "indent": []
                      }
                    }
                  ],
                  "position": {
                    "start": {
                      "line": 1,
                      "column": 46,
                      "offset": 45
                    },
                    "end": {
                      "line": 1,
                      "column": 143,
                      "offset": 142
                    },
                    "indent": []
                  }
                },
                {
                  "type": "text",
                  "value": " for a list of all key names.",
                  "position": {
                    "start": {
                      "line": 1,
                      "column": 143,
                      "offset": 142
                    },
                    "end": {
                      "line": 1,
                      "column": 172,
                      "offset": 171
                    },
                    "indent": []
                  }
                }
              ],
              "position": {
                "start": {
                  "line": 1,
                  "column": 1,
                  "offset": 0
                },
                "end": {
                  "line": 1,
                  "column": 172,
                  "offset": 171
                },
                "indent": []
              }
            }
          ],
          "position": {
            "start": {
              "line": 1,
              "column": 1,
              "offset": 0
            },
            "end": {
              "line": 1,
              "column": 172,
              "offset": 171
            }
          }
        },
        "type": {
          "type": "NameExpression",
          "name": "string"
        }
      },
      {
        "title": "param",
        "name": "options",
        "lineNumber": 8,
        "type": {
          "type": "NameExpression",
          "name": "Object"
        },
        "properties": [
          {
            "title": "param",
            "name": "options.text",
            "lineNumber": 9,
            "description": {
              "type": "root",
              "children": [
                {
                  "type": "paragraph",
                  "children": [
                    {
                      "type": "text",
                      "value": "If specified, generates an input event with this text.",
                      "position": {
                        "start": {
                          "line": 1,
                          "column": 1,
                          "offset": 0
                        },
                        "end": {
                          "line": 1,
                          "column": 55,
                          "offset": 54
                        },
                        "indent": []
                      }
                    }
                  ],
                  "position": {
                    "start": {
                      "line": 1,
                      "column": 1,
                      "offset": 0
                    },
                    "end": {
                      "line": 1,
                      "column": 55,
                      "offset": 54
                    },
                    "indent": []
                  }
                }
              ],
              "position": {
                "start": {
                  "line": 1,
                  "column": 1,
                  "offset": 0
                },
                "end": {
                  "line": 1,
                  "column": 55,
                  "offset": 54
                }
              }
            },
            "type": {
              "type": "NameExpression",
              "name": "string"
            }
          },
          {
            "title": "param",
            "name": "options.delay",
            "lineNumber": 10,
            "description": {
              "type": "root",
              "children": [
                {
                  "type": "paragraph",
                  "children": [
                    {
                      "type": "text",
                      "value": "Time to wait between keydown and keyup in milliseconds.",
                      "position": {
                        "start": {
                          "line": 1,
                          "column": 1,
                          "offset": 0
                        },
                        "end": {
                          "line": 1,
                          "column": 56,
                          "offset": 55
                        },
                        "indent": []
                      }
                    }
                  ],
                  "position": {
                    "start": {
                      "line": 1,
                      "column": 1,
                      "offset": 0
                    },
                    "end": {
                      "line": 1,
                      "column": 56,
                      "offset": 55
                    },
                    "indent": []
                  }
                }
              ],
              "position": {
                "start": {
                  "line": 1,
                  "column": 1,
                  "offset": 0
                },
                "end": {
                  "line": 1,
                  "column": 56,
                  "offset": 55
                }
              }
            },
            "type": {
              "type": "NameExpression",
              "name": "number"
            },
            "default": "0"
          }
        ],
        "default": "{}"
      }
    ],
    "properties": [],
    "returns": [
      {
        "description": {
          "type": "root",
          "children": [
            {
              "type": "paragraph",
              "children": [
                {
                  "type": "text",
                  "value": "Object with the description of the action performed.",
                  "position": {
                    "start": {
                      "line": 1,
                      "column": 1,
                      "offset": 0
                    },
                    "end": {
                      "line": 1,
                      "column": 53,
                      "offset": 52
                    },
                    "indent": []
                  }
                }
              ],
              "position": {
                "start": {
                  "line": 1,
                  "column": 1,
                  "offset": 0
                },
                "end": {
                  "line": 1,
                  "column": 53,
                  "offset": 52
                },
                "indent": []
              }
            }
          ],
          "position": {
            "start": {
              "line": 1,
              "column": 1,
              "offset": 0
            },
            "end": {
              "line": 1,
              "column": 53,
              "offset": 52
            }
          }
        },
        "title": "returns",
        "type": {
          "type": "TypeApplication",
          "expression": {
            "type": "NameExpression",
            "name": "Promise"
          },
          "applications": [
            {
              "type": "NameExpression",
              "name": "Object"
            }
          ]
        }
      }
    ],
    "sees": [],
    "throws": [],
    "todos": [],
    "name": "press",
    "kind": "function",
    "memberof": "taiko",
    "scope": "static",
    "members": {
      "global": [],
      "inner": [],
      "instance": [],
      "events": [],
      "static": []
    },
    "path": [
      {
        "name": "press",
        "kind": "function",
        "scope": "static"
      }
    ],
    "namespace": ".press"
  },
  {
    "description": {
      "type": "root",
      "children": [
        {
          "type": "paragraph",
          "children": [
            {
              "type": "text",
              "value": "Highlights the given element on the page by drawing a red rectangle around it. This is useful for debugging purposes.",
              "position": {
                "start": {
                  "line": 1,
                  "column": 1,
                  "offset": 0
                },
                "end": {
                  "line": 1,
                  "column": 118,
                  "offset": 117
                },
                "indent": []
              }
            }
          ],
          "position": {
            "start": {
              "line": 1,
              "column": 1,
              "offset": 0
            },
            "end": {
              "line": 1,
              "column": 118,
              "offset": 117
            },
            "indent": []
          }
        }
      ],
      "position": {
        "start": {
          "line": 1,
          "column": 1,
          "offset": 0
        },
        "end": {
          "line": 1,
          "column": 118,
          "offset": 117
        }
      }
    },
    "tags": [
      {
        "title": "example",
        "description": "highlight('Get Started')\nhighlight(link('Get Started'))",
        "lineNumber": 3
      },
      {
        "title": "param",
        "description": "A selector of an element to highlight. If there are multiple elements satisfying the selector, the first will be highlighted.",
        "lineNumber": 7,
        "type": {
          "type": "UnionType",
          "elements": [
            {
              "type": "NameExpression",
              "name": "selector"
            },
            {
              "type": "NameExpression",
              "name": "string"
            }
          ]
        },
        "name": "selector"
      },
      {
        "title": "returns",
        "description": "Object with the description of the action performed.",
        "lineNumber": 8,
        "type": {
          "type": "TypeApplication",
          "expression": {
            "type": "NameExpression",
            "name": "Promise"
          },
          "applications": [
            {
              "type": "NameExpression",
              "name": "Object"
            }
          ]
        }
      }
    ],
    "loc": {
      "start": {
        "line": 550,
        "column": 0
      },
      "end": {
        "line": 559,
        "column": 3
      }
    },
    "context": {
      "loc": {
        "start": {
          "line": 560,
          "column": 0
        },
        "end": {
          "line": 569,
          "column": 2
        }
      }
    },
    "augments": [],
    "examples": [
      {
        "description": "highlight('Get Started')\nhighlight(link('Get Started'))"
      }
    ],
    "params": [
      {
        "title": "param",
        "name": "selector",
        "lineNumber": 7,
        "description": {
          "type": "root",
          "children": [
            {
              "type": "paragraph",
              "children": [
                {
                  "type": "text",
                  "value": "A selector of an element to highlight. If there are multiple elements satisfying the selector, the first will be highlighted.",
                  "position": {
                    "start": {
                      "line": 1,
                      "column": 1,
                      "offset": 0
                    },
                    "end": {
                      "line": 1,
                      "column": 126,
                      "offset": 125
                    },
                    "indent": []
                  }
                }
              ],
              "position": {
                "start": {
                  "line": 1,
                  "column": 1,
                  "offset": 0
                },
                "end": {
                  "line": 1,
                  "column": 126,
                  "offset": 125
                },
                "indent": []
              }
            }
          ],
          "position": {
            "start": {
              "line": 1,
              "column": 1,
              "offset": 0
            },
            "end": {
              "line": 1,
              "column": 126,
              "offset": 125
            }
          }
        },
        "type": {
          "type": "UnionType",
          "elements": [
            {
              "type": "NameExpression",
              "name": "selector"
            },
            {
              "type": "NameExpression",
              "name": "string"
            }
          ]
        }
      }
    ],
    "properties": [],
    "returns": [
      {
        "description": {
          "type": "root",
          "children": [
            {
              "type": "paragraph",
              "children": [
                {
                  "type": "text",
                  "value": "Object with the description of the action performed.",
                  "position": {
                    "start": {
                      "line": 1,
                      "column": 1,
                      "offset": 0
                    },
                    "end": {
                      "line": 1,
                      "column": 53,
                      "offset": 52
                    },
                    "indent": []
                  }
                }
              ],
              "position": {
                "start": {
                  "line": 1,
                  "column": 1,
                  "offset": 0
                },
                "end": {
                  "line": 1,
                  "column": 53,
                  "offset": 52
                },
                "indent": []
              }
            }
          ],
          "position": {
            "start": {
              "line": 1,
              "column": 1,
              "offset": 0
            },
            "end": {
              "line": 1,
              "column": 53,
              "offset": 52
            }
          }
        },
        "title": "returns",
        "type": {
          "type": "TypeApplication",
          "expression": {
            "type": "NameExpression",
            "name": "Promise"
          },
          "applications": [
            {
              "type": "NameExpression",
              "name": "Object"
            }
          ]
        }
      }
    ],
    "sees": [],
    "throws": [],
    "todos": [],
    "name": "highlight",
    "kind": "function",
    "memberof": "taiko",
    "scope": "static",
    "members": {
      "global": [],
      "inner": [],
      "instance": [],
      "events": [],
      "static": []
    },
    "path": [
      {
        "name": "highlight",
        "kind": "function",
        "scope": "static"
      }
    ],
    "namespace": ".highlight"
  },
  {
    "description": {
      "type": "root",
      "children": [
        {
          "type": "paragraph",
          "children": [
            {
              "type": "text",
              "value": "Scrolls the page to the given element.",
              "position": {
                "start": {
                  "line": 1,
                  "column": 1,
                  "offset": 0
                },
                "end": {
                  "line": 1,
                  "column": 39,
                  "offset": 38
                },
                "indent": []
              }
            }
          ],
          "position": {
            "start": {
              "line": 1,
              "column": 1,
              "offset": 0
            },
            "end": {
              "line": 1,
              "column": 39,
              "offset": 38
            },
            "indent": []
          }
        }
      ],
      "position": {
        "start": {
          "line": 1,
          "column": 1,
          "offset": 0
        },
        "end": {
          "line": 1,
          "column": 39,
          "offset": 38
        }
      }
    },
    "tags": [
      {
        "title": "example",
        "description": "scrollTo('Get Started')\nscrollTo(link('Get Started'))",
        "lineNumber": 3
      },
      {
        "title": "param",
        "description": "A selector of an element to scroll to.",
        "lineNumber": 7,
        "type": {
          "type": "UnionType",
          "elements": [
            {
              "type": "NameExpression",
              "name": "selector"
            },
            {
              "type": "NameExpression",
              "name": "string"
            }
          ]
        },
        "name": "selector"
      },
      {
        "title": "returns",
        "description": "Object with the description of the action performed.",
        "lineNumber": 8,
        "type": {
          "type": "TypeApplication",
          "expression": {
            "type": "NameExpression",
            "name": "Promise"
          },
          "applications": [
            {
              "type": "NameExpression",
              "name": "Object"
            }
          ]
        }
      }
    ],
    "loc": {
      "start": {
        "line": 571,
        "column": 0
      },
      "end": {
        "line": 580,
        "column": 3
      }
    },
    "context": {
      "loc": {
        "start": {
          "line": 581,
          "column": 0
        },
        "end": {
          "line": 581,
          "column": 35
        }
      }
    },
    "augments": [],
    "examples": [
      {
        "description": "scrollTo('Get Started')\nscrollTo(link('Get Started'))"
      }
    ],
    "params": [
      {
        "title": "param",
        "name": "selector",
        "lineNumber": 7,
        "description": {
          "type": "root",
          "children": [
            {
              "type": "paragraph",
              "children": [
                {
                  "type": "text",
                  "value": "A selector of an element to scroll to.",
                  "position": {
                    "start": {
                      "line": 1,
                      "column": 1,
                      "offset": 0
                    },
                    "end": {
                      "line": 1,
                      "column": 39,
                      "offset": 38
                    },
                    "indent": []
                  }
                }
              ],
              "position": {
                "start": {
                  "line": 1,
                  "column": 1,
                  "offset": 0
                },
                "end": {
                  "line": 1,
                  "column": 39,
                  "offset": 38
                },
                "indent": []
              }
            }
          ],
          "position": {
            "start": {
              "line": 1,
              "column": 1,
              "offset": 0
            },
            "end": {
              "line": 1,
              "column": 39,
              "offset": 38
            }
          }
        },
        "type": {
          "type": "UnionType",
          "elements": [
            {
              "type": "NameExpression",
              "name": "selector"
            },
            {
              "type": "NameExpression",
              "name": "string"
            }
          ]
        }
      }
    ],
    "properties": [],
    "returns": [
      {
        "description": {
          "type": "root",
          "children": [
            {
              "type": "paragraph",
              "children": [
                {
                  "type": "text",
                  "value": "Object with the description of the action performed.",
                  "position": {
                    "start": {
                      "line": 1,
                      "column": 1,
                      "offset": 0
                    },
                    "end": {
                      "line": 1,
                      "column": 53,
                      "offset": 52
                    },
                    "indent": []
                  }
                }
              ],
              "position": {
                "start": {
                  "line": 1,
                  "column": 1,
                  "offset": 0
                },
                "end": {
                  "line": 1,
                  "column": 53,
                  "offset": 52
                },
                "indent": []
              }
            }
          ],
          "position": {
            "start": {
              "line": 1,
              "column": 1,
              "offset": 0
            },
            "end": {
              "line": 1,
              "column": 53,
              "offset": 52
            }
          }
        },
        "title": "returns",
        "type": {
          "type": "TypeApplication",
          "expression": {
            "type": "NameExpression",
            "name": "Promise"
          },
          "applications": [
            {
              "type": "NameExpression",
              "name": "Object"
            }
          ]
        }
      }
    ],
    "sees": [],
    "throws": [],
    "todos": [],
    "name": "scrollTo",
    "memberof": "taiko",
    "scope": "static",
    "members": {
      "global": [],
      "inner": [],
      "instance": [],
      "events": [],
      "static": []
    },
    "path": [
      {
        "name": "scrollTo",
        "scope": "static"
      }
    ],
    "namespace": ".scrollTo"
  },
  {
    "description": {
      "type": "root",
      "children": [
        {
          "type": "paragraph",
          "children": [
            {
              "type": "text",
              "value": "Scrolls the page/element to the right.",
              "position": {
                "start": {
                  "line": 1,
                  "column": 1,
                  "offset": 0
                },
                "end": {
                  "line": 1,
                  "column": 39,
                  "offset": 38
                },
                "indent": []
              }
            }
          ],
          "position": {
            "start": {
              "line": 1,
              "column": 1,
              "offset": 0
            },
            "end": {
              "line": 1,
              "column": 39,
              "offset": 38
            },
            "indent": []
          }
        }
      ],
      "position": {
        "start": {
          "line": 1,
          "column": 1,
          "offset": 0
        },
        "end": {
          "line": 1,
          "column": 39,
          "offset": 38
        }
      }
    },
    "tags": [
      {
        "title": "example",
        "description": "scrollRight()\nscrollRight(1000)\nscrollRight('Element containing text')\nscrollRight('Element containing text', 1000)",
        "lineNumber": 3
      },
      {
        "title": "param",
        "description": null,
        "lineNumber": 9,
        "type": {
          "type": "OptionalType",
          "expression": {
            "type": "UnionType",
            "elements": [
              {
                "type": "NameExpression",
                "name": "selector"
              },
              {
                "type": "NameExpression",
                "name": "string"
              },
              {
                "type": "NameExpression",
                "name": "number"
              }
            ]
          }
        },
        "name": "e",
        "default": "'Window'"
      },
      {
        "title": "param",
        "description": null,
        "lineNumber": 10,
        "type": {
          "type": "OptionalType",
          "expression": {
            "type": "NameExpression",
            "name": "number"
          }
        },
        "name": "px",
        "default": "100"
      },
      {
        "title": "returns",
        "description": "Object with the description of the action performed.",
        "lineNumber": 11,
        "type": {
          "type": "TypeApplication",
          "expression": {
            "type": "NameExpression",
            "name": "Promise"
          },
          "applications": [
            {
              "type": "NameExpression",
              "name": "Object"
            }
          ]
        }
      }
    ],
    "loc": {
      "start": {
        "line": 617,
        "column": 0
      },
      "end": {
        "line": 629,
        "column": 3
      }
    },
    "context": {
      "loc": {
        "start": {
          "line": 630,
          "column": 0
        },
        "end": {
          "line": 633,
          "column": 2
        }
      }
    },
    "augments": [],
    "examples": [
      {
        "description": "scrollRight()\nscrollRight(1000)\nscrollRight('Element containing text')\nscrollRight('Element containing text', 1000)"
      }
    ],
    "params": [
      {
        "title": "param",
        "name": "e",
        "lineNumber": 9,
        "type": {
          "type": "UnionType",
          "elements": [
            {
              "type": "NameExpression",
              "name": "selector"
            },
            {
              "type": "NameExpression",
              "name": "string"
            },
            {
              "type": "NameExpression",
              "name": "number"
            }
          ]
        },
        "default": "'Window'"
      },
      {
        "title": "param",
        "name": "px",
        "lineNumber": 10,
        "type": {
          "type": "NameExpression",
          "name": "number"
        },
        "default": "100"
      }
    ],
    "properties": [],
    "returns": [
      {
        "description": {
          "type": "root",
          "children": [
            {
              "type": "paragraph",
              "children": [
                {
                  "type": "text",
                  "value": "Object with the description of the action performed.",
                  "position": {
                    "start": {
                      "line": 1,
                      "column": 1,
                      "offset": 0
                    },
                    "end": {
                      "line": 1,
                      "column": 53,
                      "offset": 52
                    },
                    "indent": []
                  }
                }
              ],
              "position": {
                "start": {
                  "line": 1,
                  "column": 1,
                  "offset": 0
                },
                "end": {
                  "line": 1,
                  "column": 53,
                  "offset": 52
                },
                "indent": []
              }
            }
          ],
          "position": {
            "start": {
              "line": 1,
              "column": 1,
              "offset": 0
            },
            "end": {
              "line": 1,
              "column": 53,
              "offset": 52
            }
          }
        },
        "title": "returns",
        "type": {
          "type": "TypeApplication",
          "expression": {
            "type": "NameExpression",
            "name": "Promise"
          },
          "applications": [
            {
              "type": "NameExpression",
              "name": "Object"
            }
          ]
        }
      }
    ],
    "sees": [],
    "throws": [],
    "todos": [],
    "name": "scrollRight",
    "kind": "function",
    "memberof": "taiko",
    "scope": "static",
    "members": {
      "global": [],
      "inner": [],
      "instance": [],
      "events": [],
      "static": []
    },
    "path": [
      {
        "name": "scrollRight",
        "kind": "function",
        "scope": "static"
      }
    ],
    "namespace": ".scrollRight"
  },
  {
    "description": {
      "type": "root",
      "children": [
        {
          "type": "paragraph",
          "children": [
            {
              "type": "text",
              "value": "Scrolls the page/element to the left.",
              "position": {
                "start": {
                  "line": 1,
                  "column": 1,
                  "offset": 0
                },
                "end": {
                  "line": 1,
                  "column": 38,
                  "offset": 37
                },
                "indent": []
              }
            }
          ],
          "position": {
            "start": {
              "line": 1,
              "column": 1,
              "offset": 0
            },
            "end": {
              "line": 1,
              "column": 38,
              "offset": 37
            },
            "indent": []
          }
        }
      ],
      "position": {
        "start": {
          "line": 1,
          "column": 1,
          "offset": 0
        },
        "end": {
          "line": 1,
          "column": 38,
          "offset": 37
        }
      }
    },
    "tags": [
      {
        "title": "example",
        "description": "scrollLeft()\nscrollLeft(1000)\nscrollLeft('Element containing text')\nscrollLeft('Element containing text', 1000)",
        "lineNumber": 3
      },
      {
        "title": "param",
        "description": null,
        "lineNumber": 9,
        "type": {
          "type": "OptionalType",
          "expression": {
            "type": "UnionType",
            "elements": [
              {
                "type": "NameExpression",
                "name": "selector"
              },
              {
                "type": "NameExpression",
                "name": "string"
              },
              {
                "type": "NameExpression",
                "name": "number"
              }
            ]
          }
        },
        "name": "e",
        "default": "'Window'"
      },
      {
        "title": "param",
        "description": null,
        "lineNumber": 10,
        "type": {
          "type": "OptionalType",
          "expression": {
            "type": "NameExpression",
            "name": "number"
          }
        },
        "name": "px",
        "default": "100"
      },
      {
        "title": "returns",
        "description": "Object with the description of the action performed.",
        "lineNumber": 11,
        "type": {
          "type": "TypeApplication",
          "expression": {
            "type": "NameExpression",
            "name": "Promise"
          },
          "applications": [
            {
              "type": "NameExpression",
              "name": "Object"
            }
          ]
        }
      }
    ],
    "loc": {
      "start": {
        "line": 635,
        "column": 0
      },
      "end": {
        "line": 647,
        "column": 3
      }
    },
    "context": {
      "loc": {
        "start": {
          "line": 648,
          "column": 0
        },
        "end": {
          "line": 651,
          "column": 2
        }
      }
    },
    "augments": [],
    "examples": [
      {
        "description": "scrollLeft()\nscrollLeft(1000)\nscrollLeft('Element containing text')\nscrollLeft('Element containing text', 1000)"
      }
    ],
    "params": [
      {
        "title": "param",
        "name": "e",
        "lineNumber": 9,
        "type": {
          "type": "UnionType",
          "elements": [
            {
              "type": "NameExpression",
              "name": "selector"
            },
            {
              "type": "NameExpression",
              "name": "string"
            },
            {
              "type": "NameExpression",
              "name": "number"
            }
          ]
        },
        "default": "'Window'"
      },
      {
        "title": "param",
        "name": "px",
        "lineNumber": 10,
        "type": {
          "type": "NameExpression",
          "name": "number"
        },
        "default": "100"
      }
    ],
    "properties": [],
    "returns": [
      {
        "description": {
          "type": "root",
          "children": [
            {
              "type": "paragraph",
              "children": [
                {
                  "type": "text",
                  "value": "Object with the description of the action performed.",
                  "position": {
                    "start": {
                      "line": 1,
                      "column": 1,
                      "offset": 0
                    },
                    "end": {
                      "line": 1,
                      "column": 53,
                      "offset": 52
                    },
                    "indent": []
                  }
                }
              ],
              "position": {
                "start": {
                  "line": 1,
                  "column": 1,
                  "offset": 0
                },
                "end": {
                  "line": 1,
                  "column": 53,
                  "offset": 52
                },
                "indent": []
              }
            }
          ],
          "position": {
            "start": {
              "line": 1,
              "column": 1,
              "offset": 0
            },
            "end": {
              "line": 1,
              "column": 53,
              "offset": 52
            }
          }
        },
        "title": "returns",
        "type": {
          "type": "TypeApplication",
          "expression": {
            "type": "NameExpression",
            "name": "Promise"
          },
          "applications": [
            {
              "type": "NameExpression",
              "name": "Object"
            }
          ]
        }
      }
    ],
    "sees": [],
    "throws": [],
    "todos": [],
    "name": "scrollLeft",
    "kind": "function",
    "memberof": "taiko",
    "scope": "static",
    "members": {
      "global": [],
      "inner": [],
      "instance": [],
      "events": [],
      "static": []
    },
    "path": [
      {
        "name": "scrollLeft",
        "kind": "function",
        "scope": "static"
      }
    ],
    "namespace": ".scrollLeft"
  },
  {
    "description": {
      "type": "root",
      "children": [
        {
          "type": "paragraph",
          "children": [
            {
              "type": "text",
              "value": "Scrolls up the page/element.",
              "position": {
                "start": {
                  "line": 1,
                  "column": 1,
                  "offset": 0
                },
                "end": {
                  "line": 1,
                  "column": 29,
                  "offset": 28
                },
                "indent": []
              }
            }
          ],
          "position": {
            "start": {
              "line": 1,
              "column": 1,
              "offset": 0
            },
            "end": {
              "line": 1,
              "column": 29,
              "offset": 28
            },
            "indent": []
          }
        }
      ],
      "position": {
        "start": {
          "line": 1,
          "column": 1,
          "offset": 0
        },
        "end": {
          "line": 1,
          "column": 29,
          "offset": 28
        }
      }
    },
    "tags": [
      {
        "title": "example",
        "description": "scrollUp()\nscrollUp(1000)\nscrollUp('Element containing text')\nscrollUp('Element containing text', 1000)",
        "lineNumber": 3
      },
      {
        "title": "param",
        "description": null,
        "lineNumber": 9,
        "type": {
          "type": "OptionalType",
          "expression": {
            "type": "UnionType",
            "elements": [
              {
                "type": "NameExpression",
                "name": "selector"
              },
              {
                "type": "NameExpression",
                "name": "string"
              },
              {
                "type": "NameExpression",
                "name": "number"
              }
            ]
          }
        },
        "name": "e",
        "default": "'Window'"
      },
      {
        "title": "param",
        "description": null,
        "lineNumber": 10,
        "type": {
          "type": "OptionalType",
          "expression": {
            "type": "NameExpression",
            "name": "number"
          }
        },
        "name": "px",
        "default": "100"
      },
      {
        "title": "returns",
        "description": "Object with the description of the action performed.",
        "lineNumber": 11,
        "type": {
          "type": "TypeApplication",
          "expression": {
            "type": "NameExpression",
            "name": "Promise"
          },
          "applications": [
            {
              "type": "NameExpression",
              "name": "Object"
            }
          ]
        }
      }
    ],
    "loc": {
      "start": {
        "line": 653,
        "column": 0
      },
      "end": {
        "line": 665,
        "column": 3
      }
    },
    "context": {
      "loc": {
        "start": {
          "line": 666,
          "column": 0
        },
        "end": {
          "line": 669,
          "column": 2
        }
      }
    },
    "augments": [],
    "examples": [
      {
        "description": "scrollUp()\nscrollUp(1000)\nscrollUp('Element containing text')\nscrollUp('Element containing text', 1000)"
      }
    ],
    "params": [
      {
        "title": "param",
        "name": "e",
        "lineNumber": 9,
        "type": {
          "type": "UnionType",
          "elements": [
            {
              "type": "NameExpression",
              "name": "selector"
            },
            {
              "type": "NameExpression",
              "name": "string"
            },
            {
              "type": "NameExpression",
              "name": "number"
            }
          ]
        },
        "default": "'Window'"
      },
      {
        "title": "param",
        "name": "px",
        "lineNumber": 10,
        "type": {
          "type": "NameExpression",
          "name": "number"
        },
        "default": "100"
      }
    ],
    "properties": [],
    "returns": [
      {
        "description": {
          "type": "root",
          "children": [
            {
              "type": "paragraph",
              "children": [
                {
                  "type": "text",
                  "value": "Object with the description of the action performed.",
                  "position": {
                    "start": {
                      "line": 1,
                      "column": 1,
                      "offset": 0
                    },
                    "end": {
                      "line": 1,
                      "column": 53,
                      "offset": 52
                    },
                    "indent": []
                  }
                }
              ],
              "position": {
                "start": {
                  "line": 1,
                  "column": 1,
                  "offset": 0
                },
                "end": {
                  "line": 1,
                  "column": 53,
                  "offset": 52
                },
                "indent": []
              }
            }
          ],
          "position": {
            "start": {
              "line": 1,
              "column": 1,
              "offset": 0
            },
            "end": {
              "line": 1,
              "column": 53,
              "offset": 52
            }
          }
        },
        "title": "returns",
        "type": {
          "type": "TypeApplication",
          "expression": {
            "type": "NameExpression",
            "name": "Promise"
          },
          "applications": [
            {
              "type": "NameExpression",
              "name": "Object"
            }
          ]
        }
      }
    ],
    "sees": [],
    "throws": [],
    "todos": [],
    "name": "scrollUp",
    "kind": "function",
    "memberof": "taiko",
    "scope": "static",
    "members": {
      "global": [],
      "inner": [],
      "instance": [],
      "events": [],
      "static": []
    },
    "path": [
      {
        "name": "scrollUp",
        "kind": "function",
        "scope": "static"
      }
    ],
    "namespace": ".scrollUp"
  },
  {
    "description": {
      "type": "root",
      "children": [
        {
          "type": "paragraph",
          "children": [
            {
              "type": "text",
              "value": "Scrolls down the page/element.",
              "position": {
                "start": {
                  "line": 1,
                  "column": 1,
                  "offset": 0
                },
                "end": {
                  "line": 1,
                  "column": 31,
                  "offset": 30
                },
                "indent": []
              }
            }
          ],
          "position": {
            "start": {
              "line": 1,
              "column": 1,
              "offset": 0
            },
            "end": {
              "line": 1,
              "column": 31,
              "offset": 30
            },
            "indent": []
          }
        }
      ],
      "position": {
        "start": {
          "line": 1,
          "column": 1,
          "offset": 0
        },
        "end": {
          "line": 1,
          "column": 31,
          "offset": 30
        }
      }
    },
    "tags": [
      {
        "title": "example",
        "description": "scrollDown()\nscrollDown(1000)\nscrollDown('Element containing text')\nscrollDown('Element containing text', 1000)",
        "lineNumber": 3
      },
      {
        "title": "param",
        "description": null,
        "lineNumber": 9,
        "type": {
          "type": "OptionalType",
          "expression": {
            "type": "UnionType",
            "elements": [
              {
                "type": "NameExpression",
                "name": "selector"
              },
              {
                "type": "NameExpression",
                "name": "string"
              },
              {
                "type": "NameExpression",
                "name": "number"
              }
            ]
          }
        },
        "name": "e",
        "default": "'Window'"
      },
      {
        "title": "param",
        "description": null,
        "lineNumber": 10,
        "type": {
          "type": "OptionalType",
          "expression": {
            "type": "NameExpression",
            "name": "number"
          }
        },
        "name": "px",
        "default": "100"
      },
      {
        "title": "returns",
        "description": "Object with the description of the action performed.",
        "lineNumber": 11,
        "type": {
          "type": "TypeApplication",
          "expression": {
            "type": "NameExpression",
            "name": "Promise"
          },
          "applications": [
            {
              "type": "NameExpression",
              "name": "Object"
            }
          ]
        }
      }
    ],
    "loc": {
      "start": {
        "line": 671,
        "column": 0
      },
      "end": {
        "line": 683,
        "column": 3
      }
    },
    "context": {
      "loc": {
        "start": {
          "line": 684,
          "column": 0
        },
        "end": {
          "line": 687,
          "column": 2
        }
      }
    },
    "augments": [],
    "examples": [
      {
        "description": "scrollDown()\nscrollDown(1000)\nscrollDown('Element containing text')\nscrollDown('Element containing text', 1000)"
      }
    ],
    "params": [
      {
        "title": "param",
        "name": "e",
        "lineNumber": 9,
        "type": {
          "type": "UnionType",
          "elements": [
            {
              "type": "NameExpression",
              "name": "selector"
            },
            {
              "type": "NameExpression",
              "name": "string"
            },
            {
              "type": "NameExpression",
              "name": "number"
            }
          ]
        },
        "default": "'Window'"
      },
      {
        "title": "param",
        "name": "px",
        "lineNumber": 10,
        "type": {
          "type": "NameExpression",
          "name": "number"
        },
        "default": "100"
      }
    ],
    "properties": [],
    "returns": [
      {
        "description": {
          "type": "root",
          "children": [
            {
              "type": "paragraph",
              "children": [
                {
                  "type": "text",
                  "value": "Object with the description of the action performed.",
                  "position": {
                    "start": {
                      "line": 1,
                      "column": 1,
                      "offset": 0
                    },
                    "end": {
                      "line": 1,
                      "column": 53,
                      "offset": 52
                    },
                    "indent": []
                  }
                }
              ],
              "position": {
                "start": {
                  "line": 1,
                  "column": 1,
                  "offset": 0
                },
                "end": {
                  "line": 1,
                  "column": 53,
                  "offset": 52
                },
                "indent": []
              }
            }
          ],
          "position": {
            "start": {
              "line": 1,
              "column": 1,
              "offset": 0
            },
            "end": {
              "line": 1,
              "column": 53,
              "offset": 52
            }
          }
        },
        "title": "returns",
        "type": {
          "type": "TypeApplication",
          "expression": {
            "type": "NameExpression",
            "name": "Promise"
          },
          "applications": [
            {
              "type": "NameExpression",
              "name": "Object"
            }
          ]
        }
      }
    ],
    "sees": [],
    "throws": [],
    "todos": [],
    "name": "scrollDown",
    "kind": "function",
    "memberof": "taiko",
    "scope": "static",
    "members": {
      "global": [],
      "inner": [],
      "instance": [],
      "events": [],
      "static": []
    },
    "path": [
      {
        "name": "scrollDown",
        "kind": "function",
        "scope": "static"
      }
    ],
    "namespace": ".scrollDown"
  },
  {
    "description": {
      "type": "root",
      "children": [
        {
          "type": "paragraph",
          "children": [
            {
              "type": "text",
              "value": "Captures a screenshot of the page.",
              "position": {
                "start": {
                  "line": 1,
                  "column": 1,
                  "offset": 0
                },
                "end": {
                  "line": 1,
                  "column": 35,
                  "offset": 34
                },
                "indent": []
              }
            }
          ],
          "position": {
            "start": {
              "line": 1,
              "column": 1,
              "offset": 0
            },
            "end": {
              "line": 1,
              "column": 35,
              "offset": 34
            },
            "indent": []
          }
        }
      ],
      "position": {
        "start": {
          "line": 1,
          "column": 1,
          "offset": 0
        },
        "end": {
          "line": 1,
          "column": 35,
          "offset": 34
        }
      }
    },
    "tags": [
      {
        "title": "example",
        "description": "screenshot({path : 'screenshot.png'})",
        "lineNumber": 3
      },
      {
        "title": "param",
        "description": "{path:'screenshot.png'} or {encoding:'base64'}",
        "lineNumber": 6,
        "type": {
          "type": "NameExpression",
          "name": "object"
        },
        "name": "null"
      },
      {
        "title": "returns",
        "description": "Promise which resolves to buffer with captured screenshot.",
        "lineNumber": 7,
        "type": {
          "type": "TypeApplication",
          "expression": {
            "type": "NameExpression",
            "name": "Promise"
          },
          "applications": [
            {
              "type": "NameExpression",
              "name": "Buffer"
            }
          ]
        }
      }
    ],
    "loc": {
      "start": {
        "line": 689,
        "column": 0
      },
      "end": {
        "line": 697,
        "column": 3
      }
    },
    "context": {
      "loc": {
        "start": {
          "line": 698,
          "column": 0
        },
        "end": {
          "line": 705,
          "column": 2
        }
      }
    },
    "augments": [],
    "examples": [
      {
        "description": "screenshot({path : 'screenshot.png'})"
      }
    ],
    "params": [
      {
        "title": "param",
        "name": "options",
        "lineNumber": 698,
        "default": "{}"
      },
      {
        "title": "param",
        "name": "null",
        "lineNumber": 6,
        "description": {
          "type": "root",
          "children": [
            {
              "type": "paragraph",
              "children": [
                {
                  "type": "text",
                  "value": "{path:'screenshot.png'} or {encoding:'base64'}",
                  "position": {
                    "start": {
                      "line": 1,
                      "column": 1,
                      "offset": 0
                    },
                    "end": {
                      "line": 1,
                      "column": 47,
                      "offset": 46
                    },
                    "indent": []
                  }
                }
              ],
              "position": {
                "start": {
                  "line": 1,
                  "column": 1,
                  "offset": 0
                },
                "end": {
                  "line": 1,
                  "column": 47,
                  "offset": 46
                },
                "indent": []
              }
            }
          ],
          "position": {
            "start": {
              "line": 1,
              "column": 1,
              "offset": 0
            },
            "end": {
              "line": 1,
              "column": 47,
              "offset": 46
            }
          }
        },
        "type": {
          "type": "NameExpression",
          "name": "object"
        }
      }
    ],
    "properties": [],
    "returns": [
      {
        "description": {
          "type": "root",
          "children": [
            {
              "type": "paragraph",
              "children": [
                {
                  "type": "text",
                  "value": "Promise which resolves to buffer with captured screenshot.",
                  "position": {
                    "start": {
                      "line": 1,
                      "column": 1,
                      "offset": 0
                    },
                    "end": {
                      "line": 1,
                      "column": 59,
                      "offset": 58
                    },
                    "indent": []
                  }
                }
              ],
              "position": {
                "start": {
                  "line": 1,
                  "column": 1,
                  "offset": 0
                },
                "end": {
                  "line": 1,
                  "column": 59,
                  "offset": 58
                },
                "indent": []
              }
            }
          ],
          "position": {
            "start": {
              "line": 1,
              "column": 1,
              "offset": 0
            },
            "end": {
              "line": 1,
              "column": 59,
              "offset": 58
            }
          }
        },
        "title": "returns",
        "type": {
          "type": "TypeApplication",
          "expression": {
            "type": "NameExpression",
            "name": "Promise"
          },
          "applications": [
            {
              "type": "NameExpression",
              "name": "Buffer"
            }
          ]
        }
      }
    ],
    "sees": [],
    "throws": [],
    "todos": [],
    "name": "screenshot",
    "kind": "function",
    "memberof": "taiko",
    "scope": "static",
    "members": {
      "global": [],
      "inner": [],
      "instance": [],
      "events": [],
      "static": []
    },
    "path": [
      {
        "name": "screenshot",
        "kind": "function",
        "scope": "static"
      }
    ],
    "namespace": ".screenshot"
  },
  {
    "description": {
      "type": "root",
      "children": [
        {
          "type": "paragraph",
          "children": [
            {
              "type": "text",
              "value": "This ",
              "position": {
                "start": {
                  "line": 1,
                  "column": 1,
                  "offset": 0
                },
                "end": {
                  "line": 1,
                  "column": 6,
                  "offset": 5
                },
                "indent": []
              }
            },
            {
              "type": "link",
              "url": "selector",
              "title": null,
              "jsdoc": true,
              "children": [
                {
                  "type": "text",
                  "value": "selector"
                }
              ],
              "position": {
                "start": {
                  "line": 1,
                  "column": 6,
                  "offset": 5
                },
                "end": {
                  "line": 1,
                  "column": 22,
                  "offset": 21
                },
                "indent": []
              }
            },
            {
              "type": "text",
              "value": " lets you identify elements on the web page via XPath or CSS selector.",
              "position": {
                "start": {
                  "line": 1,
                  "column": 22,
                  "offset": 21
                },
                "end": {
                  "line": 1,
                  "column": 92,
                  "offset": 91
                },
                "indent": []
              }
            }
          ],
          "position": {
            "start": {
              "line": 1,
              "column": 1,
              "offset": 0
            },
            "end": {
              "line": 1,
              "column": 92,
              "offset": 91
            },
            "indent": []
          }
        }
      ],
      "position": {
        "start": {
          "line": 1,
          "column": 1,
          "offset": 0
        },
        "end": {
          "line": 1,
          "column": 92,
          "offset": 91
        }
      }
    },
    "tags": [
      {
        "title": "example",
        "description": "highlight($(`//*[text()='text']`))\n$(`//*[text()='text']`).exists()",
        "lineNumber": 2
      },
      {
        "title": "param",
        "description": "XPath or CSS selector.",
        "lineNumber": 6,
        "type": {
          "type": "NameExpression",
          "name": "string"
        },
        "name": "selector"
      },
      {
        "title": "param",
        "description": null,
        "lineNumber": 7,
        "type": {
          "type": "RestType",
          "expression": {
            "type": "NameExpression",
            "name": "relativeSelector"
          }
        },
        "name": "args"
      },
      {
        "title": "returns",
        "description": null,
        "lineNumber": 8,
        "type": {
          "type": "NameExpression",
          "name": "ElementWrapper"
        }
      }
    ],
    "loc": {
      "start": {
        "line": 707,
        "column": 0
      },
      "end": {
        "line": 716,
        "column": 3
      }
    },
    "context": {
      "loc": {
        "start": {
          "line": 717,
          "column": 0
        },
        "end": {
          "line": 721,
          "column": 2
        }
      }
    },
    "augments": [],
    "examples": [
      {
        "description": "highlight($(`//*[text()='text']`))\n$(`//*[text()='text']`).exists()"
      }
    ],
    "params": [
      {
        "title": "param",
        "name": "selector",
        "lineNumber": 6,
        "description": {
          "type": "root",
          "children": [
            {
              "type": "paragraph",
              "children": [
                {
                  "type": "text",
                  "value": "XPath or CSS selector.",
                  "position": {
                    "start": {
                      "line": 1,
                      "column": 1,
                      "offset": 0
                    },
                    "end": {
                      "line": 1,
                      "column": 23,
                      "offset": 22
                    },
                    "indent": []
                  }
                }
              ],
              "position": {
                "start": {
                  "line": 1,
                  "column": 1,
                  "offset": 0
                },
                "end": {
                  "line": 1,
                  "column": 23,
                  "offset": 22
                },
                "indent": []
              }
            }
          ],
          "position": {
            "start": {
              "line": 1,
              "column": 1,
              "offset": 0
            },
            "end": {
              "line": 1,
              "column": 23,
              "offset": 22
            }
          }
        },
        "type": {
          "type": "NameExpression",
          "name": "string"
        }
      },
      {
        "title": "param",
        "name": "args",
        "lineNumber": 7,
        "type": {
          "type": "RestType",
          "expression": {
            "type": "NameExpression",
            "name": "relativeSelector"
          }
        }
      }
    ],
    "properties": [],
    "returns": [
      {
        "description": {
          "type": "root",
          "children": [],
          "position": {
            "start": {
              "line": 1,
              "column": 1,
              "offset": 0
            },
            "end": {
              "line": 1,
              "column": 1,
              "offset": 0
            }
          }
        },
        "title": "returns",
        "type": {
          "type": "NameExpression",
          "name": "ElementWrapper"
        }
      }
    ],
    "sees": [],
    "throws": [],
    "todos": [],
    "name": "$",
    "kind": "function",
    "memberof": "taiko",
    "scope": "static",
    "members": {
      "global": [],
      "inner": [],
      "instance": [],
      "events": [],
      "static": []
    },
    "path": [
      {
        "name": "$",
        "kind": "function",
        "scope": "static"
      }
    ],
    "namespace": ".$"
  },
  {
    "description": {
      "type": "root",
      "children": [
        {
          "type": "paragraph",
          "children": [
            {
              "type": "text",
              "value": "This ",
              "position": {
                "start": {
                  "line": 1,
                  "column": 1,
                  "offset": 0
                },
                "end": {
                  "line": 1,
                  "column": 6,
                  "offset": 5
                },
                "indent": []
              }
            },
            {
              "type": "link",
              "url": "selector",
              "title": null,
              "jsdoc": true,
              "children": [
                {
                  "type": "text",
                  "value": "selector"
                }
              ],
              "position": {
                "start": {
                  "line": 1,
                  "column": 6,
                  "offset": 5
                },
                "end": {
                  "line": 1,
                  "column": 22,
                  "offset": 21
                },
                "indent": []
              }
            },
            {
              "type": "text",
              "value": " lets you identify an image on a web page. Typically, this is done via the image's alt text or attribute and value pairs.",
              "position": {
                "start": {
                  "line": 1,
                  "column": 22,
                  "offset": 21
                },
                "end": {
                  "line": 1,
                  "column": 143,
                  "offset": 142
                },
                "indent": []
              }
            }
          ],
          "position": {
            "start": {
              "line": 1,
              "column": 1,
              "offset": 0
            },
            "end": {
              "line": 1,
              "column": 143,
              "offset": 142
            },
            "indent": []
          }
        }
      ],
      "position": {
        "start": {
          "line": 1,
          "column": 1,
          "offset": 0
        },
        "end": {
          "line": 1,
          "column": 143,
          "offset": 142
        }
      }
    },
    "tags": [
      {
        "title": "example",
        "description": "click(image('alt'))\nimage('alt').exists()",
        "lineNumber": 3
      },
      {
        "title": "param",
        "description": "The image's alt text.",
        "lineNumber": 7,
        "type": {
          "type": "NameExpression",
          "name": "string"
        },
        "name": "alt"
      },
      {
        "title": "param",
        "description": "Pairs of attribute and value like {\"id\":\"name\",\"class\":\"class-name\"}",
        "lineNumber": 8,
        "type": {
          "type": "NameExpression",
          "name": "object"
        },
        "name": "attrValuePairs"
      },
      {
        "title": "param",
        "description": null,
        "lineNumber": 9,
        "type": {
          "type": "RestType",
          "expression": {
            "type": "NameExpression",
            "name": "relativeSelector"
          }
        },
        "name": "args"
      },
      {
        "title": "returns",
        "description": null,
        "lineNumber": 10,
        "type": {
          "type": "NameExpression",
          "name": "ElementWrapper"
        }
      }
    ],
    "loc": {
      "start": {
        "line": 768,
        "column": 0
      },
      "end": {
        "line": 779,
        "column": 3
      }
    },
    "context": {
      "loc": {
        "start": {
          "line": 780,
          "column": 0
        },
        "end": {
          "line": 785,
          "column": 2
        }
      }
    },
    "augments": [],
    "examples": [
      {
        "description": "click(image('alt'))\nimage('alt').exists()"
      }
    ],
    "params": [
      {
        "title": "param",
        "name": "attrValuePairs",
        "lineNumber": 8,
        "description": {
          "type": "root",
          "children": [
            {
              "type": "paragraph",
              "children": [
                {
                  "type": "text",
                  "value": "Pairs of attribute and value like {\"id\":\"name\",\"class\":\"class-name\"}",
                  "position": {
                    "start": {
                      "line": 1,
                      "column": 1,
                      "offset": 0
                    },
                    "end": {
                      "line": 1,
                      "column": 69,
                      "offset": 68
                    },
                    "indent": []
                  }
                }
              ],
              "position": {
                "start": {
                  "line": 1,
                  "column": 1,
                  "offset": 0
                },
                "end": {
                  "line": 1,
                  "column": 69,
                  "offset": 68
                },
                "indent": []
              }
            }
          ],
          "position": {
            "start": {
              "line": 1,
              "column": 1,
              "offset": 0
            },
            "end": {
              "line": 1,
              "column": 69,
              "offset": 68
            }
          }
        },
        "type": {
          "type": "NameExpression",
          "name": "object"
        }
      },
      {
        "title": "param",
        "name": "args",
        "lineNumber": 9,
        "type": {
          "type": "RestType",
          "expression": {
            "type": "NameExpression",
            "name": "relativeSelector"
          }
        }
      },
      {
        "title": "param",
        "name": "alt",
        "lineNumber": 7,
        "description": {
          "type": "root",
          "children": [
            {
              "type": "paragraph",
              "children": [
                {
                  "type": "text",
                  "value": "The image's alt text.",
                  "position": {
                    "start": {
                      "line": 1,
                      "column": 1,
                      "offset": 0
                    },
                    "end": {
                      "line": 1,
                      "column": 22,
                      "offset": 21
                    },
                    "indent": []
                  }
                }
              ],
              "position": {
                "start": {
                  "line": 1,
                  "column": 1,
                  "offset": 0
                },
                "end": {
                  "line": 1,
                  "column": 22,
                  "offset": 21
                },
                "indent": []
              }
            }
          ],
          "position": {
            "start": {
              "line": 1,
              "column": 1,
              "offset": 0
            },
            "end": {
              "line": 1,
              "column": 22,
              "offset": 21
            }
          }
        },
        "type": {
          "type": "NameExpression",
          "name": "string"
        }
      }
    ],
    "properties": [],
    "returns": [
      {
        "description": {
          "type": "root",
          "children": [],
          "position": {
            "start": {
              "line": 1,
              "column": 1,
              "offset": 0
            },
            "end": {
              "line": 1,
              "column": 1,
              "offset": 0
            }
          }
        },
        "title": "returns",
        "type": {
          "type": "NameExpression",
          "name": "ElementWrapper"
        }
      }
    ],
    "sees": [],
    "throws": [],
    "todos": [],
    "name": "image",
    "kind": "function",
    "memberof": "taiko",
    "scope": "static",
    "members": {
      "global": [],
      "inner": [],
      "instance": [],
      "events": [],
      "static": []
    },
    "path": [
      {
        "name": "image",
        "kind": "function",
        "scope": "static"
      }
    ],
    "namespace": ".image"
  },
  {
    "description": {
      "type": "root",
      "children": [
        {
          "type": "paragraph",
          "children": [
            {
              "type": "text",
              "value": "This ",
              "position": {
                "start": {
                  "line": 1,
                  "column": 1,
                  "offset": 0
                },
                "end": {
                  "line": 1,
                  "column": 6,
                  "offset": 5
                },
                "indent": []
              }
            },
            {
              "type": "link",
              "url": "selector",
              "title": null,
              "jsdoc": true,
              "children": [
                {
                  "type": "text",
                  "value": "selector"
                }
              ],
              "position": {
                "start": {
                  "line": 1,
                  "column": 6,
                  "offset": 5
                },
                "end": {
                  "line": 1,
                  "column": 22,
                  "offset": 21
                },
                "indent": []
              }
            },
            {
              "type": "text",
              "value": " lets you identify a link on a web page with text or attribute and value pairs.",
              "position": {
                "start": {
                  "line": 1,
                  "column": 22,
                  "offset": 21
                },
                "end": {
                  "line": 1,
                  "column": 101,
                  "offset": 100
                },
                "indent": []
              }
            }
          ],
          "position": {
            "start": {
              "line": 1,
              "column": 1,
              "offset": 0
            },
            "end": {
              "line": 1,
              "column": 101,
              "offset": 100
            },
            "indent": []
          }
        }
      ],
      "position": {
        "start": {
          "line": 1,
          "column": 1,
          "offset": 0
        },
        "end": {
          "line": 1,
          "column": 101,
          "offset": 100
        }
      }
    },
    "tags": [
      {
        "title": "example",
        "description": "click(link('Get Started'))\nlink('Get Started').exists()",
        "lineNumber": 3
      },
      {
        "title": "param",
        "description": "The link text.",
        "lineNumber": 7,
        "type": {
          "type": "NameExpression",
          "name": "string"
        },
        "name": "text"
      },
      {
        "title": "param",
        "description": "Pairs of attribute and value like {\"id\":\"name\",\"class\":\"class-name\"}",
        "lineNumber": 8,
        "type": {
          "type": "NameExpression",
          "name": "object"
        },
        "name": "attrValuePairs"
      },
      {
        "title": "param",
        "description": null,
        "lineNumber": 9,
        "type": {
          "type": "RestType",
          "expression": {
            "type": "NameExpression",
            "name": "relativeSelector"
          }
        },
        "name": "args"
      },
      {
        "title": "returns",
        "description": null,
        "lineNumber": 10,
        "type": {
          "type": "NameExpression",
          "name": "ElementWrapper"
        }
      }
    ],
    "loc": {
      "start": {
        "line": 787,
        "column": 0
      },
      "end": {
        "line": 798,
        "column": 3
      }
    },
    "context": {
      "loc": {
        "start": {
          "line": 799,
          "column": 0
        },
        "end": {
          "line": 804,
          "column": 2
        }
      }
    },
    "augments": [],
    "examples": [
      {
        "description": "click(link('Get Started'))\nlink('Get Started').exists()"
      }
    ],
    "params": [
      {
        "title": "param",
        "name": "attrValuePairs",
        "lineNumber": 8,
        "description": {
          "type": "root",
          "children": [
            {
              "type": "paragraph",
              "children": [
                {
                  "type": "text",
                  "value": "Pairs of attribute and value like {\"id\":\"name\",\"class\":\"class-name\"}",
                  "position": {
                    "start": {
                      "line": 1,
                      "column": 1,
                      "offset": 0
                    },
                    "end": {
                      "line": 1,
                      "column": 69,
                      "offset": 68
                    },
                    "indent": []
                  }
                }
              ],
              "position": {
                "start": {
                  "line": 1,
                  "column": 1,
                  "offset": 0
                },
                "end": {
                  "line": 1,
                  "column": 69,
                  "offset": 68
                },
                "indent": []
              }
            }
          ],
          "position": {
            "start": {
              "line": 1,
              "column": 1,
              "offset": 0
            },
            "end": {
              "line": 1,
              "column": 69,
              "offset": 68
            }
          }
        },
        "type": {
          "type": "NameExpression",
          "name": "object"
        }
      },
      {
        "title": "param",
        "name": "args",
        "lineNumber": 9,
        "type": {
          "type": "RestType",
          "expression": {
            "type": "NameExpression",
            "name": "relativeSelector"
          }
        }
      },
      {
        "title": "param",
        "name": "text",
        "lineNumber": 7,
        "description": {
          "type": "root",
          "children": [
            {
              "type": "paragraph",
              "children": [
                {
                  "type": "text",
                  "value": "The link text.",
                  "position": {
                    "start": {
                      "line": 1,
                      "column": 1,
                      "offset": 0
                    },
                    "end": {
                      "line": 1,
                      "column": 15,
                      "offset": 14
                    },
                    "indent": []
                  }
                }
              ],
              "position": {
                "start": {
                  "line": 1,
                  "column": 1,
                  "offset": 0
                },
                "end": {
                  "line": 1,
                  "column": 15,
                  "offset": 14
                },
                "indent": []
              }
            }
          ],
          "position": {
            "start": {
              "line": 1,
              "column": 1,
              "offset": 0
            },
            "end": {
              "line": 1,
              "column": 15,
              "offset": 14
            }
          }
        },
        "type": {
          "type": "NameExpression",
          "name": "string"
        }
      }
    ],
    "properties": [],
    "returns": [
      {
        "description": {
          "type": "root",
          "children": [],
          "position": {
            "start": {
              "line": 1,
              "column": 1,
              "offset": 0
            },
            "end": {
              "line": 1,
              "column": 1,
              "offset": 0
            }
          }
        },
        "title": "returns",
        "type": {
          "type": "NameExpression",
          "name": "ElementWrapper"
        }
      }
    ],
    "sees": [],
    "throws": [],
    "todos": [],
    "name": "link",
    "kind": "function",
    "memberof": "taiko",
    "scope": "static",
    "members": {
      "global": [],
      "inner": [],
      "instance": [],
      "events": [],
      "static": []
    },
    "path": [
      {
        "name": "link",
        "kind": "function",
        "scope": "static"
      }
    ],
    "namespace": ".link"
  },
  {
    "description": {
      "type": "root",
      "children": [
        {
          "type": "paragraph",
          "children": [
            {
              "type": "text",
              "value": "This ",
              "position": {
                "start": {
                  "line": 1,
                  "column": 1,
                  "offset": 0
                },
                "end": {
                  "line": 1,
                  "column": 6,
                  "offset": 5
                },
                "indent": []
              }
            },
            {
              "type": "link",
              "url": "selector",
              "title": null,
              "jsdoc": true,
              "children": [
                {
                  "type": "text",
                  "value": "selector"
                }
              ],
              "position": {
                "start": {
                  "line": 1,
                  "column": 6,
                  "offset": 5
                },
                "end": {
                  "line": 1,
                  "column": 22,
                  "offset": 21
                },
                "indent": []
              }
            },
            {
              "type": "text",
              "value": " lets you identify a list item (HTML ",
              "position": {
                "start": {
                  "line": 1,
                  "column": 22,
                  "offset": 21
                },
                "end": {
                  "line": 1,
                  "column": 59,
                  "offset": 58
                },
                "indent": []
              }
            },
            {
              "type": "html",
              "value": "<li>",
              "position": {
                "start": {
                  "line": 1,
                  "column": 59,
                  "offset": 58
                },
                "end": {
                  "line": 1,
                  "column": 63,
                  "offset": 62
                },
                "indent": []
              }
            },
            {
              "type": "text",
              "value": " element) on a web page with label or attribute and value pairs.",
              "position": {
                "start": {
                  "line": 1,
                  "column": 63,
                  "offset": 62
                },
                "end": {
                  "line": 1,
                  "column": 127,
                  "offset": 126
                },
                "indent": []
              }
            }
          ],
          "position": {
            "start": {
              "line": 1,
              "column": 1,
              "offset": 0
            },
            "end": {
              "line": 1,
              "column": 127,
              "offset": 126
            },
            "indent": []
          }
        }
      ],
      "position": {
        "start": {
          "line": 1,
          "column": 1,
          "offset": 0
        },
        "end": {
          "line": 1,
          "column": 127,
          "offset": 126
        }
      }
    },
    "tags": [
      {
        "title": "example",
        "description": "highlight(listItem('Get Started'))\nlistItem('Get Started').exists()",
        "lineNumber": 3
      },
      {
        "title": "param",
        "description": "The label of the list item.",
        "lineNumber": 7,
        "type": {
          "type": "NameExpression",
          "name": "string"
        },
        "name": "label"
      },
      {
        "title": "param",
        "description": "Pairs of attribute and value like {\"id\":\"name\",\"class\":\"class-name\"}",
        "lineNumber": 8,
        "type": {
          "type": "NameExpression",
          "name": "object"
        },
        "name": "attrValuePairs"
      },
      {
        "title": "param",
        "description": null,
        "lineNumber": 9,
        "type": {
          "type": "RestType",
          "expression": {
            "type": "NameExpression",
            "name": "relativeSelector"
          }
        },
        "name": "args"
      },
      {
        "title": "returns",
        "description": null,
        "lineNumber": 10,
        "type": {
          "type": "NameExpression",
          "name": "ElementWrapper"
        }
      }
    ],
    "loc": {
      "start": {
        "line": 806,
        "column": 0
      },
      "end": {
        "line": 817,
        "column": 3
      }
    },
    "context": {
      "loc": {
        "start": {
          "line": 818,
          "column": 0
        },
        "end": {
          "line": 823,
          "column": 2
        }
      }
    },
    "augments": [],
    "examples": [
      {
        "description": "highlight(listItem('Get Started'))\nlistItem('Get Started').exists()"
      }
    ],
    "params": [
      {
        "title": "param",
        "name": "attrValuePairs",
        "lineNumber": 8,
        "description": {
          "type": "root",
          "children": [
            {
              "type": "paragraph",
              "children": [
                {
                  "type": "text",
                  "value": "Pairs of attribute and value like {\"id\":\"name\",\"class\":\"class-name\"}",
                  "position": {
                    "start": {
                      "line": 1,
                      "column": 1,
                      "offset": 0
                    },
                    "end": {
                      "line": 1,
                      "column": 69,
                      "offset": 68
                    },
                    "indent": []
                  }
                }
              ],
              "position": {
                "start": {
                  "line": 1,
                  "column": 1,
                  "offset": 0
                },
                "end": {
                  "line": 1,
                  "column": 69,
                  "offset": 68
                },
                "indent": []
              }
            }
          ],
          "position": {
            "start": {
              "line": 1,
              "column": 1,
              "offset": 0
            },
            "end": {
              "line": 1,
              "column": 69,
              "offset": 68
            }
          }
        },
        "type": {
          "type": "NameExpression",
          "name": "object"
        }
      },
      {
        "title": "param",
        "name": "args",
        "lineNumber": 9,
        "type": {
          "type": "RestType",
          "expression": {
            "type": "NameExpression",
            "name": "relativeSelector"
          }
        }
      },
      {
        "title": "param",
        "name": "label",
        "lineNumber": 7,
        "description": {
          "type": "root",
          "children": [
            {
              "type": "paragraph",
              "children": [
                {
                  "type": "text",
                  "value": "The label of the list item.",
                  "position": {
                    "start": {
                      "line": 1,
                      "column": 1,
                      "offset": 0
                    },
                    "end": {
                      "line": 1,
                      "column": 28,
                      "offset": 27
                    },
                    "indent": []
                  }
                }
              ],
              "position": {
                "start": {
                  "line": 1,
                  "column": 1,
                  "offset": 0
                },
                "end": {
                  "line": 1,
                  "column": 28,
                  "offset": 27
                },
                "indent": []
              }
            }
          ],
          "position": {
            "start": {
              "line": 1,
              "column": 1,
              "offset": 0
            },
            "end": {
              "line": 1,
              "column": 28,
              "offset": 27
            }
          }
        },
        "type": {
          "type": "NameExpression",
          "name": "string"
        }
      }
    ],
    "properties": [],
    "returns": [
      {
        "description": {
          "type": "root",
          "children": [],
          "position": {
            "start": {
              "line": 1,
              "column": 1,
              "offset": 0
            },
            "end": {
              "line": 1,
              "column": 1,
              "offset": 0
            }
          }
        },
        "title": "returns",
        "type": {
          "type": "NameExpression",
          "name": "ElementWrapper"
        }
      }
    ],
    "sees": [],
    "throws": [],
    "todos": [],
    "name": "listItem",
    "kind": "function",
    "memberof": "taiko",
    "scope": "static",
    "members": {
      "global": [],
      "inner": [],
      "instance": [],
      "events": [],
      "static": []
    },
    "path": [
      {
        "name": "listItem",
        "kind": "function",
        "scope": "static"
      }
    ],
    "namespace": ".listItem"
  },
  {
    "description": {
      "type": "root",
      "children": [
        {
          "type": "paragraph",
          "children": [
            {
              "type": "text",
              "value": "This ",
              "position": {
                "start": {
                  "line": 1,
                  "column": 1,
                  "offset": 0
                },
                "end": {
                  "line": 1,
                  "column": 6,
                  "offset": 5
                },
                "indent": []
              }
            },
            {
              "type": "link",
              "url": "selector",
              "title": null,
              "jsdoc": true,
              "children": [
                {
                  "type": "text",
                  "value": "selector"
                }
              ],
              "position": {
                "start": {
                  "line": 1,
                  "column": 6,
                  "offset": 5
                },
                "end": {
                  "line": 1,
                  "column": 22,
                  "offset": 21
                },
                "indent": []
              }
            },
            {
              "type": "text",
              "value": " lets you identify a button on a web page with label or attribute and value pairs.",
              "position": {
                "start": {
                  "line": 1,
                  "column": 22,
                  "offset": 21
                },
                "end": {
                  "line": 1,
                  "column": 104,
                  "offset": 103
                },
                "indent": []
              }
            }
          ],
          "position": {
            "start": {
              "line": 1,
              "column": 1,
              "offset": 0
            },
            "end": {
              "line": 1,
              "column": 104,
              "offset": 103
            },
            "indent": []
          }
        }
      ],
      "position": {
        "start": {
          "line": 1,
          "column": 1,
          "offset": 0
        },
        "end": {
          "line": 1,
          "column": 104,
          "offset": 103
        }
      }
    },
    "tags": [
      {
        "title": "example",
        "description": "highlight(button('Get Started'))\nbutton('Get Started').exists()",
        "lineNumber": 3
      },
      {
        "title": "param",
        "description": "The button label.",
        "lineNumber": 7,
        "type": {
          "type": "NameExpression",
          "name": "string"
        },
        "name": "label"
      },
      {
        "title": "param",
        "description": "Pairs of attribute and value like {\"id\":\"name\",\"class\":\"class-name\"}",
        "lineNumber": 8,
        "type": {
          "type": "NameExpression",
          "name": "object"
        },
        "name": "attrValuePairs"
      },
      {
        "title": "param",
        "description": null,
        "lineNumber": 9,
        "type": {
          "type": "RestType",
          "expression": {
            "type": "NameExpression",
            "name": "relativeSelector"
          }
        },
        "name": "args"
      },
      {
        "title": "returns",
        "description": null,
        "lineNumber": 10,
        "type": {
          "type": "NameExpression",
          "name": "ElementWrapper"
        }
      }
    ],
    "loc": {
      "start": {
        "line": 825,
        "column": 0
      },
      "end": {
        "line": 836,
        "column": 3
      }
    },
    "context": {
      "loc": {
        "start": {
          "line": 837,
          "column": 0
        },
        "end": {
          "line": 842,
          "column": 2
        }
      }
    },
    "augments": [],
    "examples": [
      {
        "description": "highlight(button('Get Started'))\nbutton('Get Started').exists()"
      }
    ],
    "params": [
      {
        "title": "param",
        "name": "attrValuePairs",
        "lineNumber": 8,
        "description": {
          "type": "root",
          "children": [
            {
              "type": "paragraph",
              "children": [
                {
                  "type": "text",
                  "value": "Pairs of attribute and value like {\"id\":\"name\",\"class\":\"class-name\"}",
                  "position": {
                    "start": {
                      "line": 1,
                      "column": 1,
                      "offset": 0
                    },
                    "end": {
                      "line": 1,
                      "column": 69,
                      "offset": 68
                    },
                    "indent": []
                  }
                }
              ],
              "position": {
                "start": {
                  "line": 1,
                  "column": 1,
                  "offset": 0
                },
                "end": {
                  "line": 1,
                  "column": 69,
                  "offset": 68
                },
                "indent": []
              }
            }
          ],
          "position": {
            "start": {
              "line": 1,
              "column": 1,
              "offset": 0
            },
            "end": {
              "line": 1,
              "column": 69,
              "offset": 68
            }
          }
        },
        "type": {
          "type": "NameExpression",
          "name": "object"
        }
      },
      {
        "title": "param",
        "name": "args",
        "lineNumber": 9,
        "type": {
          "type": "RestType",
          "expression": {
            "type": "NameExpression",
            "name": "relativeSelector"
          }
        }
      },
      {
        "title": "param",
        "name": "label",
        "lineNumber": 7,
        "description": {
          "type": "root",
          "children": [
            {
              "type": "paragraph",
              "children": [
                {
                  "type": "text",
                  "value": "The button label.",
                  "position": {
                    "start": {
                      "line": 1,
                      "column": 1,
                      "offset": 0
                    },
                    "end": {
                      "line": 1,
                      "column": 18,
                      "offset": 17
                    },
                    "indent": []
                  }
                }
              ],
              "position": {
                "start": {
                  "line": 1,
                  "column": 1,
                  "offset": 0
                },
                "end": {
                  "line": 1,
                  "column": 18,
                  "offset": 17
                },
                "indent": []
              }
            }
          ],
          "position": {
            "start": {
              "line": 1,
              "column": 1,
              "offset": 0
            },
            "end": {
              "line": 1,
              "column": 18,
              "offset": 17
            }
          }
        },
        "type": {
          "type": "NameExpression",
          "name": "string"
        }
      }
    ],
    "properties": [],
    "returns": [
      {
        "description": {
          "type": "root",
          "children": [],
          "position": {
            "start": {
              "line": 1,
              "column": 1,
              "offset": 0
            },
            "end": {
              "line": 1,
              "column": 1,
              "offset": 0
            }
          }
        },
        "title": "returns",
        "type": {
          "type": "NameExpression",
          "name": "ElementWrapper"
        }
      }
    ],
    "sees": [],
    "throws": [],
    "todos": [],
    "name": "button",
    "kind": "function",
    "memberof": "taiko",
    "scope": "static",
    "members": {
      "global": [],
      "inner": [],
      "instance": [],
      "events": [],
      "static": []
    },
    "path": [
      {
        "name": "button",
        "kind": "function",
        "scope": "static"
      }
    ],
    "namespace": ".button"
  },
  {
    "description": {
      "type": "root",
      "children": [
        {
          "type": "paragraph",
          "children": [
            {
              "type": "text",
              "value": "This ",
              "position": {
                "start": {
                  "line": 1,
                  "column": 1,
                  "offset": 0
                },
                "end": {
                  "line": 1,
                  "column": 6,
                  "offset": 5
                },
                "indent": []
              }
            },
            {
              "type": "link",
              "url": "selector",
              "title": null,
              "jsdoc": true,
              "children": [
                {
                  "type": "text",
                  "value": "selector"
                }
              ],
              "position": {
                "start": {
                  "line": 1,
                  "column": 6,
                  "offset": 5
                },
                "end": {
                  "line": 1,
                  "column": 22,
                  "offset": 21
                },
                "indent": []
              }
            },
            {
              "type": "text",
              "value": " lets you identify an input field on a web page with label or attribute and value pairs.",
              "position": {
                "start": {
                  "line": 1,
                  "column": 22,
                  "offset": 21
                },
                "end": {
                  "line": 1,
                  "column": 110,
                  "offset": 109
                },
                "indent": []
              }
            }
          ],
          "position": {
            "start": {
              "line": 1,
              "column": 1,
              "offset": 0
            },
            "end": {
              "line": 1,
              "column": 110,
              "offset": 109
            },
            "indent": []
          }
        }
      ],
      "position": {
        "start": {
          "line": 1,
          "column": 1,
          "offset": 0
        },
        "end": {
          "line": 1,
          "column": 110,
          "offset": 109
        }
      }
    },
    "tags": [
      {
        "title": "example",
        "description": "focus(inputField('id', 'name'))\ninputField('id', 'name').exists()",
        "lineNumber": 3
      },
      {
        "title": "param",
        "description": "Pairs of attribute and value like {\"id\":\"name\",\"class\":\"class-name\"}",
        "lineNumber": 7,
        "type": {
          "type": "NameExpression",
          "name": "object"
        },
        "name": "attrValuePairs"
      },
      {
        "title": "param",
        "description": null,
        "lineNumber": 8,
        "type": {
          "type": "RestType",
          "expression": {
            "type": "NameExpression",
            "name": "relativeSelector"
          }
        },
        "name": "args"
      },
      {
        "title": "returns",
        "description": null,
        "lineNumber": 9,
        "type": {
          "type": "NameExpression",
          "name": "ElementWrapper"
        }
      }
    ],
    "loc": {
      "start": {
        "line": 844,
        "column": 0
      },
      "end": {
        "line": 854,
        "column": 3
      }
    },
    "context": {
      "loc": {
        "start": {
          "line": 855,
          "column": 0
        },
        "end": {
          "line": 866,
          "column": 2
        }
      }
    },
    "augments": [],
    "examples": [
      {
        "description": "focus(inputField('id', 'name'))\ninputField('id', 'name').exists()"
      }
    ],
    "params": [
      {
        "title": "param",
        "name": "attrValuePairs",
        "lineNumber": 7,
        "description": {
          "type": "root",
          "children": [
            {
              "type": "paragraph",
              "children": [
                {
                  "type": "text",
                  "value": "Pairs of attribute and value like {\"id\":\"name\",\"class\":\"class-name\"}",
                  "position": {
                    "start": {
                      "line": 1,
                      "column": 1,
                      "offset": 0
                    },
                    "end": {
                      "line": 1,
                      "column": 69,
                      "offset": 68
                    },
                    "indent": []
                  }
                }
              ],
              "position": {
                "start": {
                  "line": 1,
                  "column": 1,
                  "offset": 0
                },
                "end": {
                  "line": 1,
                  "column": 69,
                  "offset": 68
                },
                "indent": []
              }
            }
          ],
          "position": {
            "start": {
              "line": 1,
              "column": 1,
              "offset": 0
            },
            "end": {
              "line": 1,
              "column": 69,
              "offset": 68
            }
          }
        },
        "type": {
          "type": "NameExpression",
          "name": "object"
        }
      },
      {
        "title": "param",
        "name": "args",
        "lineNumber": 8,
        "type": {
          "type": "RestType",
          "expression": {
            "type": "NameExpression",
            "name": "relativeSelector"
          }
        }
      }
    ],
    "properties": [],
    "returns": [
      {
        "description": {
          "type": "root",
          "children": [],
          "position": {
            "start": {
              "line": 1,
              "column": 1,
              "offset": 0
            },
            "end": {
              "line": 1,
              "column": 1,
              "offset": 0
            }
          }
        },
        "title": "returns",
        "type": {
          "type": "NameExpression",
          "name": "ElementWrapper"
        }
      }
    ],
    "sees": [],
    "throws": [],
    "todos": [],
    "name": "inputField",
    "kind": "function",
    "memberof": "taiko",
    "scope": "static",
    "members": {
      "global": [],
      "inner": [],
      "instance": [],
      "events": [],
      "static": []
    },
    "path": [
      {
        "name": "inputField",
        "kind": "function",
        "scope": "static"
      }
    ],
    "namespace": ".inputField"
  },
  {
    "description": {
      "type": "root",
      "children": [
        {
          "type": "paragraph",
          "children": [
            {
              "type": "text",
              "value": "This ",
              "position": {
                "start": {
                  "line": 1,
                  "column": 1,
                  "offset": 0
                },
                "end": {
                  "line": 1,
                  "column": 6,
                  "offset": 5
                },
                "indent": []
              }
            },
            {
              "type": "link",
              "url": "selector",
              "title": null,
              "jsdoc": true,
              "children": [
                {
                  "type": "text",
                  "value": "selector"
                }
              ],
              "position": {
                "start": {
                  "line": 1,
                  "column": 6,
                  "offset": 5
                },
                "end": {
                  "line": 1,
                  "column": 22,
                  "offset": 21
                },
                "indent": []
              }
            },
            {
              "type": "text",
              "value": " lets you identify a file input field on a web page either with label or with attribute and value pairs.",
              "position": {
                "start": {
                  "line": 1,
                  "column": 22,
                  "offset": 21
                },
                "end": {
                  "line": 1,
                  "column": 126,
                  "offset": 125
                },
                "indent": []
              }
            }
          ],
          "position": {
            "start": {
              "line": 1,
              "column": 1,
              "offset": 0
            },
            "end": {
              "line": 1,
              "column": 126,
              "offset": 125
            },
            "indent": []
          }
        }
      ],
      "position": {
        "start": {
          "line": 1,
          "column": 1,
          "offset": 0
        },
        "end": {
          "line": 1,
          "column": 126,
          "offset": 125
        }
      }
    },
    "tags": [
      {
        "title": "example",
        "description": "fileField('Please select a file:').value()\nfileField('Please select a file:').exists()\nfileField('id','file').exists()",
        "lineNumber": 3
      },
      {
        "title": "param",
        "description": "The label (human-visible name) of the file input field.",
        "lineNumber": 8,
        "type": {
          "type": "NameExpression",
          "name": "string"
        },
        "name": "label"
      },
      {
        "title": "param",
        "description": "Pairs of attribute and value like {\"id\":\"name\",\"class\":\"class-name\"}",
        "lineNumber": 9,
        "type": {
          "type": "NameExpression",
          "name": "object"
        },
        "name": "attrValuePairs"
      },
      {
        "title": "param",
        "description": null,
        "lineNumber": 10,
        "type": {
          "type": "RestType",
          "expression": {
            "type": "NameExpression",
            "name": "relativeSelector"
          }
        },
        "name": "args"
      },
      {
        "title": "returns",
        "description": null,
        "lineNumber": 11,
        "type": {
          "type": "NameExpression",
          "name": "ElementWrapper"
        }
      }
    ],
    "loc": {
      "start": {
        "line": 868,
        "column": 0
      },
      "end": {
        "line": 880,
        "column": 3
      }
    },
    "context": {
      "loc": {
        "start": {
          "line": 881,
          "column": 0
        },
        "end": {
          "line": 881,
          "column": 37
        }
      }
    },
    "augments": [],
    "examples": [
      {
        "description": "fileField('Please select a file:').value()\nfileField('Please select a file:').exists()\nfileField('id','file').exists()"
      }
    ],
    "params": [
      {
        "title": "param",
        "name": "label",
        "lineNumber": 8,
        "description": {
          "type": "root",
          "children": [
            {
              "type": "paragraph",
              "children": [
                {
                  "type": "text",
                  "value": "The label (human-visible name) of the file input field.",
                  "position": {
                    "start": {
                      "line": 1,
                      "column": 1,
                      "offset": 0
                    },
                    "end": {
                      "line": 1,
                      "column": 56,
                      "offset": 55
                    },
                    "indent": []
                  }
                }
              ],
              "position": {
                "start": {
                  "line": 1,
                  "column": 1,
                  "offset": 0
                },
                "end": {
                  "line": 1,
                  "column": 56,
                  "offset": 55
                },
                "indent": []
              }
            }
          ],
          "position": {
            "start": {
              "line": 1,
              "column": 1,
              "offset": 0
            },
            "end": {
              "line": 1,
              "column": 56,
              "offset": 55
            }
          }
        },
        "type": {
          "type": "NameExpression",
          "name": "string"
        }
      },
      {
        "title": "param",
        "name": "attrValuePairs",
        "lineNumber": 9,
        "description": {
          "type": "root",
          "children": [
            {
              "type": "paragraph",
              "children": [
                {
                  "type": "text",
                  "value": "Pairs of attribute and value like {\"id\":\"name\",\"class\":\"class-name\"}",
                  "position": {
                    "start": {
                      "line": 1,
                      "column": 1,
                      "offset": 0
                    },
                    "end": {
                      "line": 1,
                      "column": 69,
                      "offset": 68
                    },
                    "indent": []
                  }
                }
              ],
              "position": {
                "start": {
                  "line": 1,
                  "column": 1,
                  "offset": 0
                },
                "end": {
                  "line": 1,
                  "column": 69,
                  "offset": 68
                },
                "indent": []
              }
            }
          ],
          "position": {
            "start": {
              "line": 1,
              "column": 1,
              "offset": 0
            },
            "end": {
              "line": 1,
              "column": 69,
              "offset": 68
            }
          }
        },
        "type": {
          "type": "NameExpression",
          "name": "object"
        }
      },
      {
        "title": "param",
        "name": "args",
        "lineNumber": 10,
        "type": {
          "type": "RestType",
          "expression": {
            "type": "NameExpression",
            "name": "relativeSelector"
          }
        }
      }
    ],
    "properties": [],
    "returns": [
      {
        "description": {
          "type": "root",
          "children": [],
          "position": {
            "start": {
              "line": 1,
              "column": 1,
              "offset": 0
            },
            "end": {
              "line": 1,
              "column": 1,
              "offset": 0
            }
          }
        },
        "title": "returns",
        "type": {
          "type": "NameExpression",
          "name": "ElementWrapper"
        }
      }
    ],
    "sees": [],
    "throws": [],
    "todos": [],
    "name": "fileField",
    "memberof": "taiko",
    "scope": "static",
    "members": {
      "global": [],
      "inner": [],
      "instance": [],
      "events": [],
      "static": []
    },
    "path": [
      {
        "name": "fileField",
        "scope": "static"
      }
    ],
    "namespace": ".fileField"
  },
  {
    "description": {
      "type": "root",
      "children": [
        {
          "type": "paragraph",
          "children": [
            {
              "type": "text",
              "value": "This ",
              "position": {
                "start": {
                  "line": 1,
                  "column": 1,
                  "offset": 0
                },
                "end": {
                  "line": 1,
                  "column": 6,
                  "offset": 5
                },
                "indent": []
              }
            },
            {
              "type": "link",
              "url": "selector",
              "title": null,
              "jsdoc": true,
              "children": [
                {
                  "type": "text",
                  "value": "selector"
                }
              ],
              "position": {
                "start": {
                  "line": 1,
                  "column": 6,
                  "offset": 5
                },
                "end": {
                  "line": 1,
                  "column": 22,
                  "offset": 21
                },
                "indent": []
              }
            },
            {
              "type": "text",
              "value": " lets you identify a text field on a web page either with label or with attribute and value pairs.",
              "position": {
                "start": {
                  "line": 1,
                  "column": 22,
                  "offset": 21
                },
                "end": {
                  "line": 1,
                  "column": 120,
                  "offset": 119
                },
                "indent": []
              }
            }
          ],
          "position": {
            "start": {
              "line": 1,
              "column": 1,
              "offset": 0
            },
            "end": {
              "line": 1,
              "column": 120,
              "offset": 119
            },
            "indent": []
          }
        }
      ],
      "position": {
        "start": {
          "line": 1,
          "column": 1,
          "offset": 0
        },
        "end": {
          "line": 1,
          "column": 120,
          "offset": 119
        }
      }
    },
    "tags": [
      {
        "title": "example",
        "description": "focus(textField('Username:'))\ntextField('Username:').exists()",
        "lineNumber": 3
      },
      {
        "title": "param",
        "description": "Pairs of attribute and value like {\"id\":\"name\",\"class\":\"class-name\"}",
        "lineNumber": 7,
        "type": {
          "type": "NameExpression",
          "name": "object"
        },
        "name": "attrValuePairs"
      },
      {
        "title": "param",
        "description": "The label (human-visible name) of the text field.",
        "lineNumber": 8,
        "type": {
          "type": "NameExpression",
          "name": "string"
        },
        "name": "label"
      },
      {
        "title": "param",
        "description": null,
        "lineNumber": 9,
        "type": {
          "type": "RestType",
          "expression": {
            "type": "NameExpression",
            "name": "relativeSelector"
          }
        },
        "name": "args"
      },
      {
        "title": "returns",
        "description": null,
        "lineNumber": 10,
        "type": {
          "type": "NameExpression",
          "name": "ElementWrapper"
        }
      }
    ],
    "loc": {
      "start": {
        "line": 896,
        "column": 0
      },
      "end": {
        "line": 907,
        "column": 3
      }
    },
    "context": {
      "loc": {
        "start": {
          "line": 908,
          "column": 0
        },
        "end": {
          "line": 908,
          "column": 37
        }
      }
    },
    "augments": [],
    "examples": [
      {
        "description": "focus(textField('Username:'))\ntextField('Username:').exists()"
      }
    ],
    "params": [
      {
        "title": "param",
        "name": "attrValuePairs",
        "lineNumber": 7,
        "description": {
          "type": "root",
          "children": [
            {
              "type": "paragraph",
              "children": [
                {
                  "type": "text",
                  "value": "Pairs of attribute and value like {\"id\":\"name\",\"class\":\"class-name\"}",
                  "position": {
                    "start": {
                      "line": 1,
                      "column": 1,
                      "offset": 0
                    },
                    "end": {
                      "line": 1,
                      "column": 69,
                      "offset": 68
                    },
                    "indent": []
                  }
                }
              ],
              "position": {
                "start": {
                  "line": 1,
                  "column": 1,
                  "offset": 0
                },
                "end": {
                  "line": 1,
                  "column": 69,
                  "offset": 68
                },
                "indent": []
              }
            }
          ],
          "position": {
            "start": {
              "line": 1,
              "column": 1,
              "offset": 0
            },
            "end": {
              "line": 1,
              "column": 69,
              "offset": 68
            }
          }
        },
        "type": {
          "type": "NameExpression",
          "name": "object"
        }
      },
      {
        "title": "param",
        "name": "label",
        "lineNumber": 8,
        "description": {
          "type": "root",
          "children": [
            {
              "type": "paragraph",
              "children": [
                {
                  "type": "text",
                  "value": "The label (human-visible name) of the text field.",
                  "position": {
                    "start": {
                      "line": 1,
                      "column": 1,
                      "offset": 0
                    },
                    "end": {
                      "line": 1,
                      "column": 50,
                      "offset": 49
                    },
                    "indent": []
                  }
                }
              ],
              "position": {
                "start": {
                  "line": 1,
                  "column": 1,
                  "offset": 0
                },
                "end": {
                  "line": 1,
                  "column": 50,
                  "offset": 49
                },
                "indent": []
              }
            }
          ],
          "position": {
            "start": {
              "line": 1,
              "column": 1,
              "offset": 0
            },
            "end": {
              "line": 1,
              "column": 50,
              "offset": 49
            }
          }
        },
        "type": {
          "type": "NameExpression",
          "name": "string"
        }
      },
      {
        "title": "param",
        "name": "args",
        "lineNumber": 9,
        "type": {
          "type": "RestType",
          "expression": {
            "type": "NameExpression",
            "name": "relativeSelector"
          }
        }
      }
    ],
    "properties": [],
    "returns": [
      {
        "description": {
          "type": "root",
          "children": [],
          "position": {
            "start": {
              "line": 1,
              "column": 1,
              "offset": 0
            },
            "end": {
              "line": 1,
              "column": 1,
              "offset": 0
            }
          }
        },
        "title": "returns",
        "type": {
          "type": "NameExpression",
          "name": "ElementWrapper"
        }
      }
    ],
    "sees": [],
    "throws": [],
    "todos": [],
    "name": "textField",
    "memberof": "taiko",
    "scope": "static",
    "members": {
      "global": [],
      "inner": [],
      "instance": [],
      "events": [],
      "static": []
    },
    "path": [
      {
        "name": "textField",
        "scope": "static"
      }
    ],
    "namespace": ".textField"
  },
  {
    "description": {
      "type": "root",
      "children": [
        {
          "type": "paragraph",
          "children": [
            {
              "type": "text",
              "value": "This ",
              "position": {
                "start": {
                  "line": 1,
                  "column": 1,
                  "offset": 0
                },
                "end": {
                  "line": 1,
                  "column": 6,
                  "offset": 5
                },
                "indent": []
              }
            },
            {
              "type": "link",
              "url": "selector",
              "title": null,
              "jsdoc": true,
              "children": [
                {
                  "type": "text",
                  "value": "selector"
                }
              ],
              "position": {
                "start": {
                  "line": 1,
                  "column": 6,
                  "offset": 5
                },
                "end": {
                  "line": 1,
                  "column": 22,
                  "offset": 21
                },
                "indent": []
              }
            },
            {
              "type": "text",
              "value": " lets you identify a combo box on a web page either with label or with attribute and value pairs.\nAny value can be selected using value or text of the options.",
              "position": {
                "start": {
                  "line": 1,
                  "column": 22,
                  "offset": 21
                },
                "end": {
                  "line": 2,
                  "column": 62,
                  "offset": 180
                },
                "indent": [
                  1
                ]
              }
            }
          ],
          "position": {
            "start": {
              "line": 1,
              "column": 1,
              "offset": 0
            },
            "end": {
              "line": 2,
              "column": 62,
              "offset": 180
            },
            "indent": [
              1
            ]
          }
        }
      ],
      "position": {
        "start": {
          "line": 1,
          "column": 1,
          "offset": 0
        },
        "end": {
          "line": 2,
          "column": 62,
          "offset": 180
        }
      }
    },
    "tags": [
      {
        "title": "example",
        "description": "comboBox('Vehicle:').select('Car')\ncomboBox('Vehicle:').value()\ncomboBox('Vehicle:').exists()",
        "lineNumber": 4
      },
      {
        "title": "param",
        "description": "Pairs of attribute and value like {\"id\":\"name\",\"class\":\"class-name\"}",
        "lineNumber": 9,
        "type": {
          "type": "NameExpression",
          "name": "object"
        },
        "name": "attrValuePairs"
      },
      {
        "title": "param",
        "description": "The label (human-visible name) of the combo box.",
        "lineNumber": 10,
        "type": {
          "type": "NameExpression",
          "name": "string"
        },
        "name": "label"
      },
      {
        "title": "param",
        "description": null,
        "lineNumber": 11,
        "type": {
          "type": "RestType",
          "expression": {
            "type": "NameExpression",
            "name": "relativeSelector"
          }
        },
        "name": "args"
      },
      {
        "title": "returns",
        "description": null,
        "lineNumber": 12,
        "type": {
          "type": "NameExpression",
          "name": "ElementWrapper"
        }
      }
    ],
    "loc": {
      "start": {
        "line": 924,
        "column": 0
      },
      "end": {
        "line": 937,
        "column": 3
      }
    },
    "context": {
      "loc": {
        "start": {
          "line": 938,
          "column": 0
        },
        "end": {
          "line": 979,
          "column": 2
        }
      }
    },
    "augments": [],
    "examples": [
      {
        "description": "comboBox('Vehicle:').select('Car')\ncomboBox('Vehicle:').value()\ncomboBox('Vehicle:').exists()"
      }
    ],
    "params": [
      {
        "title": "param",
        "name": "attrValuePairs",
        "lineNumber": 9,
        "description": {
          "type": "root",
          "children": [
            {
              "type": "paragraph",
              "children": [
                {
                  "type": "text",
                  "value": "Pairs of attribute and value like {\"id\":\"name\",\"class\":\"class-name\"}",
                  "position": {
                    "start": {
                      "line": 1,
                      "column": 1,
                      "offset": 0
                    },
                    "end": {
                      "line": 1,
                      "column": 69,
                      "offset": 68
                    },
                    "indent": []
                  }
                }
              ],
              "position": {
                "start": {
                  "line": 1,
                  "column": 1,
                  "offset": 0
                },
                "end": {
                  "line": 1,
                  "column": 69,
                  "offset": 68
                },
                "indent": []
              }
            }
          ],
          "position": {
            "start": {
              "line": 1,
              "column": 1,
              "offset": 0
            },
            "end": {
              "line": 1,
              "column": 69,
              "offset": 68
            }
          }
        },
        "type": {
          "type": "NameExpression",
          "name": "object"
        }
      },
      {
        "title": "param",
        "name": "args",
        "lineNumber": 11,
        "type": {
          "type": "RestType",
          "expression": {
            "type": "NameExpression",
            "name": "relativeSelector"
          }
        }
      },
      {
        "title": "param",
        "name": "label",
        "lineNumber": 10,
        "description": {
          "type": "root",
          "children": [
            {
              "type": "paragraph",
              "children": [
                {
                  "type": "text",
                  "value": "The label (human-visible name) of the combo box.",
                  "position": {
                    "start": {
                      "line": 1,
                      "column": 1,
                      "offset": 0
                    },
                    "end": {
                      "line": 1,
                      "column": 49,
                      "offset": 48
                    },
                    "indent": []
                  }
                }
              ],
              "position": {
                "start": {
                  "line": 1,
                  "column": 1,
                  "offset": 0
                },
                "end": {
                  "line": 1,
                  "column": 49,
                  "offset": 48
                },
                "indent": []
              }
            }
          ],
          "position": {
            "start": {
              "line": 1,
              "column": 1,
              "offset": 0
            },
            "end": {
              "line": 1,
              "column": 49,
              "offset": 48
            }
          }
        },
        "type": {
          "type": "NameExpression",
          "name": "string"
        }
      }
    ],
    "properties": [],
    "returns": [
      {
        "description": {
          "type": "root",
          "children": [],
          "position": {
            "start": {
              "line": 1,
              "column": 1,
              "offset": 0
            },
            "end": {
              "line": 1,
              "column": 1,
              "offset": 0
            }
          }
        },
        "title": "returns",
        "type": {
          "type": "NameExpression",
          "name": "ElementWrapper"
        }
      }
    ],
    "sees": [],
    "throws": [],
    "todos": [],
    "name": "comboBox",
    "kind": "function",
    "memberof": "taiko",
    "scope": "static",
    "members": {
      "global": [],
      "inner": [],
      "instance": [],
      "events": [],
      "static": []
    },
    "path": [
      {
        "name": "comboBox",
        "kind": "function",
        "scope": "static"
      }
    ],
    "namespace": ".comboBox"
  },
  {
    "description": {
      "type": "root",
      "children": [
        {
          "type": "paragraph",
          "children": [
            {
              "type": "text",
              "value": "This ",
              "position": {
                "start": {
                  "line": 1,
                  "column": 1,
                  "offset": 0
                },
                "end": {
                  "line": 1,
                  "column": 6,
                  "offset": 5
                },
                "indent": []
              }
            },
            {
              "type": "link",
              "url": "selector",
              "title": null,
              "jsdoc": true,
              "children": [
                {
                  "type": "text",
                  "value": "selector"
                }
              ],
              "position": {
                "start": {
                  "line": 1,
                  "column": 6,
                  "offset": 5
                },
                "end": {
                  "line": 1,
                  "column": 22,
                  "offset": 21
                },
                "indent": []
              }
            },
            {
              "type": "text",
              "value": " lets you identify a checkbox on a web page either with label or with attribute and value pairs.",
              "position": {
                "start": {
                  "line": 1,
                  "column": 22,
                  "offset": 21
                },
                "end": {
                  "line": 1,
                  "column": 118,
                  "offset": 117
                },
                "indent": []
              }
            }
          ],
          "position": {
            "start": {
              "line": 1,
              "column": 1,
              "offset": 0
            },
            "end": {
              "line": 1,
              "column": 118,
              "offset": 117
            },
            "indent": []
          }
        }
      ],
      "position": {
        "start": {
          "line": 1,
          "column": 1,
          "offset": 0
        },
        "end": {
          "line": 1,
          "column": 118,
          "offset": 117
        }
      }
    },
    "tags": [
      {
        "title": "example",
        "description": "checkBox('Vehicle').check()\ncheckBox('Vehicle').uncheck()\ncheckBox('Vehicle').isChecked()\ncheckBox('Vehicle').exists()",
        "lineNumber": 3
      },
      {
        "title": "param",
        "description": "Pairs of attribute and value like {\"id\":\"name\",\"class\":\"class-name\"}",
        "lineNumber": 9,
        "type": {
          "type": "NameExpression",
          "name": "object"
        },
        "name": "attributeValuePairs"
      },
      {
        "title": "param",
        "description": "The label (human-visible name) of the check box.",
        "lineNumber": 10,
        "type": {
          "type": "NameExpression",
          "name": "string"
        },
        "name": "label"
      },
      {
        "title": "param",
        "description": null,
        "lineNumber": 11,
        "type": {
          "type": "RestType",
          "expression": {
            "type": "NameExpression",
            "name": "relativeSelector"
          }
        },
        "name": "args"
      },
      {
        "title": "returns",
        "description": null,
        "lineNumber": 12,
        "type": {
          "type": "NameExpression",
          "name": "ElementWrapper"
        }
      }
    ],
    "loc": {
      "start": {
        "line": 981,
        "column": 0
      },
      "end": {
        "line": 994,
        "column": 3
      }
    },
    "context": {
      "loc": {
        "start": {
          "line": 995,
          "column": 0
        },
        "end": {
          "line": 1019,
          "column": 2
        }
      }
    },
    "augments": [],
    "examples": [
      {
        "description": "checkBox('Vehicle').check()\ncheckBox('Vehicle').uncheck()\ncheckBox('Vehicle').isChecked()\ncheckBox('Vehicle').exists()"
      }
    ],
    "params": [
      {
        "title": "param",
        "name": "attrValuePairs",
        "lineNumber": 995
      },
      {
        "title": "param",
        "name": "args",
        "lineNumber": 11,
        "type": {
          "type": "RestType",
          "expression": {
            "type": "NameExpression",
            "name": "relativeSelector"
          }
        }
      },
      {
        "title": "param",
        "name": "attributeValuePairs",
        "lineNumber": 9,
        "description": {
          "type": "root",
          "children": [
            {
              "type": "paragraph",
              "children": [
                {
                  "type": "text",
                  "value": "Pairs of attribute and value like {\"id\":\"name\",\"class\":\"class-name\"}",
                  "position": {
                    "start": {
                      "line": 1,
                      "column": 1,
                      "offset": 0
                    },
                    "end": {
                      "line": 1,
                      "column": 69,
                      "offset": 68
                    },
                    "indent": []
                  }
                }
              ],
              "position": {
                "start": {
                  "line": 1,
                  "column": 1,
                  "offset": 0
                },
                "end": {
                  "line": 1,
                  "column": 69,
                  "offset": 68
                },
                "indent": []
              }
            }
          ],
          "position": {
            "start": {
              "line": 1,
              "column": 1,
              "offset": 0
            },
            "end": {
              "line": 1,
              "column": 69,
              "offset": 68
            }
          }
        },
        "type": {
          "type": "NameExpression",
          "name": "object"
        }
      },
      {
        "title": "param",
        "name": "label",
        "lineNumber": 10,
        "description": {
          "type": "root",
          "children": [
            {
              "type": "paragraph",
              "children": [
                {
                  "type": "text",
                  "value": "The label (human-visible name) of the check box.",
                  "position": {
                    "start": {
                      "line": 1,
                      "column": 1,
                      "offset": 0
                    },
                    "end": {
                      "line": 1,
                      "column": 49,
                      "offset": 48
                    },
                    "indent": []
                  }
                }
              ],
              "position": {
                "start": {
                  "line": 1,
                  "column": 1,
                  "offset": 0
                },
                "end": {
                  "line": 1,
                  "column": 49,
                  "offset": 48
                },
                "indent": []
              }
            }
          ],
          "position": {
            "start": {
              "line": 1,
              "column": 1,
              "offset": 0
            },
            "end": {
              "line": 1,
              "column": 49,
              "offset": 48
            }
          }
        },
        "type": {
          "type": "NameExpression",
          "name": "string"
        }
      }
    ],
    "properties": [],
    "returns": [
      {
        "description": {
          "type": "root",
          "children": [],
          "position": {
            "start": {
              "line": 1,
              "column": 1,
              "offset": 0
            },
            "end": {
              "line": 1,
              "column": 1,
              "offset": 0
            }
          }
        },
        "title": "returns",
        "type": {
          "type": "NameExpression",
          "name": "ElementWrapper"
        }
      }
    ],
    "sees": [],
    "throws": [],
    "todos": [],
    "name": "checkBox",
    "kind": "function",
    "memberof": "taiko",
    "scope": "static",
    "members": {
      "global": [],
      "inner": [],
      "instance": [],
      "events": [],
      "static": []
    },
    "path": [
      {
        "name": "checkBox",
        "kind": "function",
        "scope": "static"
      }
    ],
    "namespace": ".checkBox"
  },
  {
    "description": {
      "type": "root",
      "children": [
        {
          "type": "paragraph",
          "children": [
            {
              "type": "text",
              "value": "This ",
              "position": {
                "start": {
                  "line": 1,
                  "column": 1,
                  "offset": 0
                },
                "end": {
                  "line": 1,
                  "column": 6,
                  "offset": 5
                },
                "indent": []
              }
            },
            {
              "type": "link",
              "url": "selector",
              "title": null,
              "jsdoc": true,
              "children": [
                {
                  "type": "text",
                  "value": "selector"
                }
              ],
              "position": {
                "start": {
                  "line": 1,
                  "column": 6,
                  "offset": 5
                },
                "end": {
                  "line": 1,
                  "column": 22,
                  "offset": 21
                },
                "indent": []
              }
            },
            {
              "type": "text",
              "value": " lets you identify a radio button on a web page either with label or with attribute and value pairs.",
              "position": {
                "start": {
                  "line": 1,
                  "column": 22,
                  "offset": 21
                },
                "end": {
                  "line": 1,
                  "column": 122,
                  "offset": 121
                },
                "indent": []
              }
            }
          ],
          "position": {
            "start": {
              "line": 1,
              "column": 1,
              "offset": 0
            },
            "end": {
              "line": 1,
              "column": 122,
              "offset": 121
            },
            "indent": []
          }
        }
      ],
      "position": {
        "start": {
          "line": 1,
          "column": 1,
          "offset": 0
        },
        "end": {
          "line": 1,
          "column": 122,
          "offset": 121
        }
      }
    },
    "tags": [
      {
        "title": "example",
        "description": "radioButton('Vehicle').select()\nradioButton('Vehicle').deselect()\nradioButton('Vehicle').isSelected()\nradioButton('Vehicle').exists()",
        "lineNumber": 3
      },
      {
        "title": "param",
        "description": "Pairs of attribute and value like {\"id\":\"name\",\"class\":\"class-name\"}",
        "lineNumber": 9,
        "type": {
          "type": "NameExpression",
          "name": "object"
        },
        "name": "attributeValuePairs"
      },
      {
        "title": "param",
        "description": "The label (human-visible name) of the radio button.",
        "lineNumber": 10,
        "type": {
          "type": "NameExpression",
          "name": "string"
        },
        "name": "label"
      },
      {
        "title": "param",
        "description": null,
        "lineNumber": 11,
        "type": {
          "type": "RestType",
          "expression": {
            "type": "NameExpression",
            "name": "relativeSelector"
          }
        },
        "name": "args"
      },
      {
        "title": "returns",
        "description": null,
        "lineNumber": 12,
        "type": {
          "type": "NameExpression",
          "name": "ElementWrapper"
        }
      }
    ],
    "loc": {
      "start": {
        "line": 1021,
        "column": 0
      },
      "end": {
        "line": 1034,
        "column": 3
      }
    },
    "context": {
      "loc": {
        "start": {
          "line": 1035,
          "column": 0
        },
        "end": {
          "line": 1060,
          "column": 2
        }
      }
    },
    "augments": [],
    "examples": [
      {
        "description": "radioButton('Vehicle').select()\nradioButton('Vehicle').deselect()\nradioButton('Vehicle').isSelected()\nradioButton('Vehicle').exists()"
      }
    ],
    "params": [
      {
        "title": "param",
        "name": "attrValuePairs",
        "lineNumber": 1035
      },
      {
        "title": "param",
        "name": "args",
        "lineNumber": 11,
        "type": {
          "type": "RestType",
          "expression": {
            "type": "NameExpression",
            "name": "relativeSelector"
          }
        }
      },
      {
        "title": "param",
        "name": "attributeValuePairs",
        "lineNumber": 9,
        "description": {
          "type": "root",
          "children": [
            {
              "type": "paragraph",
              "children": [
                {
                  "type": "text",
                  "value": "Pairs of attribute and value like {\"id\":\"name\",\"class\":\"class-name\"}",
                  "position": {
                    "start": {
                      "line": 1,
                      "column": 1,
                      "offset": 0
                    },
                    "end": {
                      "line": 1,
                      "column": 69,
                      "offset": 68
                    },
                    "indent": []
                  }
                }
              ],
              "position": {
                "start": {
                  "line": 1,
                  "column": 1,
                  "offset": 0
                },
                "end": {
                  "line": 1,
                  "column": 69,
                  "offset": 68
                },
                "indent": []
              }
            }
          ],
          "position": {
            "start": {
              "line": 1,
              "column": 1,
              "offset": 0
            },
            "end": {
              "line": 1,
              "column": 69,
              "offset": 68
            }
          }
        },
        "type": {
          "type": "NameExpression",
          "name": "object"
        }
      },
      {
        "title": "param",
        "name": "label",
        "lineNumber": 10,
        "description": {
          "type": "root",
          "children": [
            {
              "type": "paragraph",
              "children": [
                {
                  "type": "text",
                  "value": "The label (human-visible name) of the radio button.",
                  "position": {
                    "start": {
                      "line": 1,
                      "column": 1,
                      "offset": 0
                    },
                    "end": {
                      "line": 1,
                      "column": 52,
                      "offset": 51
                    },
                    "indent": []
                  }
                }
              ],
              "position": {
                "start": {
                  "line": 1,
                  "column": 1,
                  "offset": 0
                },
                "end": {
                  "line": 1,
                  "column": 52,
                  "offset": 51
                },
                "indent": []
              }
            }
          ],
          "position": {
            "start": {
              "line": 1,
              "column": 1,
              "offset": 0
            },
            "end": {
              "line": 1,
              "column": 52,
              "offset": 51
            }
          }
        },
        "type": {
          "type": "NameExpression",
          "name": "string"
        }
      }
    ],
    "properties": [],
    "returns": [
      {
        "description": {
          "type": "root",
          "children": [],
          "position": {
            "start": {
              "line": 1,
              "column": 1,
              "offset": 0
            },
            "end": {
              "line": 1,
              "column": 1,
              "offset": 0
            }
          }
        },
        "title": "returns",
        "type": {
          "type": "NameExpression",
          "name": "ElementWrapper"
        }
      }
    ],
    "sees": [],
    "throws": [],
    "todos": [],
    "name": "radioButton",
    "kind": "function",
    "memberof": "taiko",
    "scope": "static",
    "members": {
      "global": [],
      "inner": [],
      "instance": [],
      "events": [],
      "static": []
    },
    "path": [
      {
        "name": "radioButton",
        "kind": "function",
        "scope": "static"
      }
    ],
    "namespace": ".radioButton"
  },
  {
    "description": {
      "type": "root",
      "children": [
        {
          "type": "paragraph",
          "children": [
            {
              "type": "text",
              "value": "This ",
              "position": {
                "start": {
                  "line": 1,
                  "column": 1,
                  "offset": 0
                },
                "end": {
                  "line": 1,
                  "column": 6,
                  "offset": 5
                },
                "indent": []
              }
            },
            {
              "type": "link",
              "url": "selector",
              "title": null,
              "jsdoc": true,
              "children": [
                {
                  "type": "text",
                  "value": "selector"
                }
              ],
              "position": {
                "start": {
                  "line": 1,
                  "column": 6,
                  "offset": 5
                },
                "end": {
                  "line": 1,
                  "column": 22,
                  "offset": 21
                },
                "indent": []
              }
            },
            {
              "type": "text",
              "value": " lets you identify an element with text.",
              "position": {
                "start": {
                  "line": 1,
                  "column": 22,
                  "offset": 21
                },
                "end": {
                  "line": 1,
                  "column": 62,
                  "offset": 61
                },
                "indent": []
              }
            }
          ],
          "position": {
            "start": {
              "line": 1,
              "column": 1,
              "offset": 0
            },
            "end": {
              "line": 1,
              "column": 62,
              "offset": 61
            },
            "indent": []
          }
        }
      ],
      "position": {
        "start": {
          "line": 1,
          "column": 1,
          "offset": 0
        },
        "end": {
          "line": 1,
          "column": 62,
          "offset": 61
        }
      }
    },
    "tags": [
      {
        "title": "example",
        "description": "highlight(text('Vehicle'))\ntext('Vehicle').exists()",
        "lineNumber": 3
      },
      {
        "title": "param",
        "description": "Text to match.",
        "lineNumber": 7,
        "type": {
          "type": "NameExpression",
          "name": "string"
        },
        "name": "text"
      },
      {
        "title": "param",
        "description": null,
        "lineNumber": 8,
        "type": {
          "type": "RestType",
          "expression": {
            "type": "NameExpression",
            "name": "relativeSelector"
          }
        },
        "name": "args"
      },
      {
        "title": "returns",
        "description": null,
        "lineNumber": 9,
        "type": {
          "type": "NameExpression",
          "name": "ElementWrapper"
        }
      }
    ],
    "loc": {
      "start": {
        "line": 1062,
        "column": 0
      },
      "end": {
        "line": 1072,
        "column": 3
      }
    },
    "context": {
      "loc": {
        "start": {
          "line": 1073,
          "column": 0
        },
        "end": {
          "line": 1077,
          "column": 2
        }
      }
    },
    "augments": [],
    "examples": [
      {
        "description": "highlight(text('Vehicle'))\ntext('Vehicle').exists()"
      }
    ],
    "params": [
      {
        "title": "param",
        "name": "text",
        "lineNumber": 7,
        "description": {
          "type": "root",
          "children": [
            {
              "type": "paragraph",
              "children": [
                {
                  "type": "text",
                  "value": "Text to match.",
                  "position": {
                    "start": {
                      "line": 1,
                      "column": 1,
                      "offset": 0
                    },
                    "end": {
                      "line": 1,
                      "column": 15,
                      "offset": 14
                    },
                    "indent": []
                  }
                }
              ],
              "position": {
                "start": {
                  "line": 1,
                  "column": 1,
                  "offset": 0
                },
                "end": {
                  "line": 1,
                  "column": 15,
                  "offset": 14
                },
                "indent": []
              }
            }
          ],
          "position": {
            "start": {
              "line": 1,
              "column": 1,
              "offset": 0
            },
            "end": {
              "line": 1,
              "column": 15,
              "offset": 14
            }
          }
        },
        "type": {
          "type": "NameExpression",
          "name": "string"
        }
      },
      {
        "title": "param",
        "name": "args",
        "lineNumber": 8,
        "type": {
          "type": "RestType",
          "expression": {
            "type": "NameExpression",
            "name": "relativeSelector"
          }
        }
      }
    ],
    "properties": [],
    "returns": [
      {
        "description": {
          "type": "root",
          "children": [],
          "position": {
            "start": {
              "line": 1,
              "column": 1,
              "offset": 0
            },
            "end": {
              "line": 1,
              "column": 1,
              "offset": 0
            }
          }
        },
        "title": "returns",
        "type": {
          "type": "NameExpression",
          "name": "ElementWrapper"
        }
      }
    ],
    "sees": [],
    "throws": [],
    "todos": [],
    "name": "text",
    "kind": "function",
    "memberof": "taiko",
    "scope": "static",
    "members": {
      "global": [],
      "inner": [],
      "instance": [],
      "events": [],
      "static": []
    },
    "path": [
      {
        "name": "text",
        "kind": "function",
        "scope": "static"
      }
    ],
    "namespace": ".text"
  },
  {
    "description": {
      "type": "root",
      "children": [
        {
          "type": "paragraph",
          "children": [
            {
              "type": "text",
              "value": "This ",
              "position": {
                "start": {
                  "line": 1,
                  "column": 1,
                  "offset": 0
                },
                "end": {
                  "line": 1,
                  "column": 6,
                  "offset": 5
                },
                "indent": []
              }
            },
            {
              "type": "link",
              "url": "selector",
              "title": null,
              "jsdoc": true,
              "children": [
                {
                  "type": "text",
                  "value": "selector"
                }
              ],
              "position": {
                "start": {
                  "line": 1,
                  "column": 6,
                  "offset": 5
                },
                "end": {
                  "line": 1,
                  "column": 22,
                  "offset": 21
                },
                "indent": []
              }
            },
            {
              "type": "text",
              "value": " lets you identify an element containing the text.",
              "position": {
                "start": {
                  "line": 1,
                  "column": 22,
                  "offset": 21
                },
                "end": {
                  "line": 1,
                  "column": 72,
                  "offset": 71
                },
                "indent": []
              }
            }
          ],
          "position": {
            "start": {
              "line": 1,
              "column": 1,
              "offset": 0
            },
            "end": {
              "line": 1,
              "column": 72,
              "offset": 71
            },
            "indent": []
          }
        }
      ],
      "position": {
        "start": {
          "line": 1,
          "column": 1,
          "offset": 0
        },
        "end": {
          "line": 1,
          "column": 72,
          "offset": 71
        }
      }
    },
    "tags": [
      {
        "title": "example",
        "description": "contains('Vehicle').exists()",
        "lineNumber": 3
      },
      {
        "title": "param",
        "description": "Text to match.",
        "lineNumber": 6,
        "type": {
          "type": "NameExpression",
          "name": "string"
        },
        "name": "text"
      },
      {
        "title": "param",
        "description": null,
        "lineNumber": 7,
        "type": {
          "type": "RestType",
          "expression": {
            "type": "NameExpression",
            "name": "relativeSelector"
          }
        },
        "name": "args"
      },
      {
        "title": "returns",
        "description": null,
        "lineNumber": 8,
        "type": {
          "type": "NameExpression",
          "name": "ElementWrapper"
        }
      }
    ],
    "loc": {
      "start": {
        "line": 1079,
        "column": 0
      },
      "end": {
        "line": 1088,
        "column": 3
      }
    },
    "context": {
      "loc": {
        "start": {
          "line": 1089,
          "column": 0
        },
        "end": {
          "line": 1089,
          "column": 35
        }
      }
    },
    "augments": [],
    "examples": [
      {
        "description": "contains('Vehicle').exists()"
      }
    ],
    "params": [
      {
        "title": "param",
        "name": "text",
        "lineNumber": 6,
        "description": {
          "type": "root",
          "children": [
            {
              "type": "paragraph",
              "children": [
                {
                  "type": "text",
                  "value": "Text to match.",
                  "position": {
                    "start": {
                      "line": 1,
                      "column": 1,
                      "offset": 0
                    },
                    "end": {
                      "line": 1,
                      "column": 15,
                      "offset": 14
                    },
                    "indent": []
                  }
                }
              ],
              "position": {
                "start": {
                  "line": 1,
                  "column": 1,
                  "offset": 0
                },
                "end": {
                  "line": 1,
                  "column": 15,
                  "offset": 14
                },
                "indent": []
              }
            }
          ],
          "position": {
            "start": {
              "line": 1,
              "column": 1,
              "offset": 0
            },
            "end": {
              "line": 1,
              "column": 15,
              "offset": 14
            }
          }
        },
        "type": {
          "type": "NameExpression",
          "name": "string"
        }
      },
      {
        "title": "param",
        "name": "args",
        "lineNumber": 7,
        "type": {
          "type": "RestType",
          "expression": {
            "type": "NameExpression",
            "name": "relativeSelector"
          }
        }
      }
    ],
    "properties": [],
    "returns": [
      {
        "description": {
          "type": "root",
          "children": [],
          "position": {
            "start": {
              "line": 1,
              "column": 1,
              "offset": 0
            },
            "end": {
              "line": 1,
              "column": 1,
              "offset": 0
            }
          }
        },
        "title": "returns",
        "type": {
          "type": "NameExpression",
          "name": "ElementWrapper"
        }
      }
    ],
    "sees": [],
    "throws": [],
    "todos": [],
    "name": "contains",
    "memberof": "taiko",
    "scope": "static",
    "members": {
      "global": [],
      "inner": [],
      "instance": [],
      "events": [],
      "static": []
    },
    "path": [
      {
        "name": "contains",
        "scope": "static"
      }
    ],
    "namespace": ".contains"
  },
  {
    "description": {
      "type": "root",
      "children": [
        {
          "type": "paragraph",
          "children": [
            {
              "type": "text",
              "value": "This ",
              "position": {
                "start": {
                  "line": 1,
                  "column": 1,
                  "offset": 0
                },
                "end": {
                  "line": 1,
                  "column": 6,
                  "offset": 5
                },
                "indent": []
              }
            },
            {
              "type": "link",
              "url": "relativeSelector",
              "title": null,
              "jsdoc": true,
              "children": [
                {
                  "type": "text",
                  "value": "relativeSelector"
                }
              ],
              "position": {
                "start": {
                  "line": 1,
                  "column": 6,
                  "offset": 5
                },
                "end": {
                  "line": 1,
                  "column": 30,
                  "offset": 29
                },
                "indent": []
              }
            },
            {
              "type": "text",
              "value": " lets you perform relative HTML element searches.",
              "position": {
                "start": {
                  "line": 1,
                  "column": 30,
                  "offset": 29
                },
                "end": {
                  "line": 1,
                  "column": 79,
                  "offset": 78
                },
                "indent": []
              }
            }
          ],
          "position": {
            "start": {
              "line": 1,
              "column": 1,
              "offset": 0
            },
            "end": {
              "line": 1,
              "column": 79,
              "offset": 78
            },
            "indent": []
          }
        }
      ],
      "position": {
        "start": {
          "line": 1,
          "column": 1,
          "offset": 0
        },
        "end": {
          "line": 1,
          "column": 79,
          "offset": 78
        }
      }
    },
    "tags": [
      {
        "title": "example",
        "description": "click(link(\"Block\", toLeftOf(\"name\"))",
        "lineNumber": 3
      },
      {
        "title": "param",
        "description": "Web element selector.",
        "lineNumber": 6,
        "type": {
          "type": "UnionType",
          "elements": [
            {
              "type": "NameExpression",
              "name": "selector"
            },
            {
              "type": "NameExpression",
              "name": "string"
            }
          ]
        },
        "name": "selector"
      },
      {
        "title": "returns",
        "description": null,
        "lineNumber": 7,
        "type": {
          "type": "NameExpression",
          "name": "RelativeSearchElement"
        }
      }
    ],
    "loc": {
      "start": {
        "line": 1116,
        "column": 0
      },
      "end": {
        "line": 1124,
        "column": 3
      }
    },
    "context": {
      "loc": {
        "start": {
          "line": 1125,
          "column": 0
        },
        "end": {
          "line": 1131,
          "column": 2
        }
      }
    },
    "augments": [],
    "examples": [
      {
        "description": "click(link(\"Block\", toLeftOf(\"name\"))"
      }
    ],
    "params": [
      {
        "title": "param",
        "name": "selector",
        "lineNumber": 6,
        "description": {
          "type": "root",
          "children": [
            {
              "type": "paragraph",
              "children": [
                {
                  "type": "text",
                  "value": "Web element selector.",
                  "position": {
                    "start": {
                      "line": 1,
                      "column": 1,
                      "offset": 0
                    },
                    "end": {
                      "line": 1,
                      "column": 22,
                      "offset": 21
                    },
                    "indent": []
                  }
                }
              ],
              "position": {
                "start": {
                  "line": 1,
                  "column": 1,
                  "offset": 0
                },
                "end": {
                  "line": 1,
                  "column": 22,
                  "offset": 21
                },
                "indent": []
              }
            }
          ],
          "position": {
            "start": {
              "line": 1,
              "column": 1,
              "offset": 0
            },
            "end": {
              "line": 1,
              "column": 22,
              "offset": 21
            }
          }
        },
        "type": {
          "type": "UnionType",
          "elements": [
            {
              "type": "NameExpression",
              "name": "selector"
            },
            {
              "type": "NameExpression",
              "name": "string"
            }
          ]
        }
      }
    ],
    "properties": [],
    "returns": [
      {
        "description": {
          "type": "root",
          "children": [],
          "position": {
            "start": {
              "line": 1,
              "column": 1,
              "offset": 0
            },
            "end": {
              "line": 1,
              "column": 1,
              "offset": 0
            }
          }
        },
        "title": "returns",
        "type": {
          "type": "NameExpression",
          "name": "RelativeSearchElement"
        }
      }
    ],
    "sees": [],
    "throws": [],
    "todos": [],
    "name": "toLeftOf",
    "kind": "function",
    "memberof": "taiko",
    "scope": "static",
    "members": {
      "global": [],
      "inner": [],
      "instance": [],
      "events": [],
      "static": []
    },
    "path": [
      {
        "name": "toLeftOf",
        "kind": "function",
        "scope": "static"
      }
    ],
    "namespace": ".toLeftOf"
  },
  {
    "description": {
      "type": "root",
      "children": [
        {
          "type": "paragraph",
          "children": [
            {
              "type": "text",
              "value": "This ",
              "position": {
                "start": {
                  "line": 1,
                  "column": 1,
                  "offset": 0
                },
                "end": {
                  "line": 1,
                  "column": 6,
                  "offset": 5
                },
                "indent": []
              }
            },
            {
              "type": "link",
              "url": "relativeSelector",
              "title": null,
              "jsdoc": true,
              "children": [
                {
                  "type": "text",
                  "value": "relativeSelector"
                }
              ],
              "position": {
                "start": {
                  "line": 1,
                  "column": 6,
                  "offset": 5
                },
                "end": {
                  "line": 1,
                  "column": 30,
                  "offset": 29
                },
                "indent": []
              }
            },
            {
              "type": "text",
              "value": " lets you perform relative HTML element searches.",
              "position": {
                "start": {
                  "line": 1,
                  "column": 30,
                  "offset": 29
                },
                "end": {
                  "line": 1,
                  "column": 79,
                  "offset": 78
                },
                "indent": []
              }
            }
          ],
          "position": {
            "start": {
              "line": 1,
              "column": 1,
              "offset": 0
            },
            "end": {
              "line": 1,
              "column": 79,
              "offset": 78
            },
            "indent": []
          }
        }
      ],
      "position": {
        "start": {
          "line": 1,
          "column": 1,
          "offset": 0
        },
        "end": {
          "line": 1,
          "column": 79,
          "offset": 78
        }
      }
    },
    "tags": [
      {
        "title": "example",
        "description": "click(link(\"Block\", toRightOf(\"name\"))",
        "lineNumber": 3
      },
      {
        "title": "param",
        "description": "Web element selector.",
        "lineNumber": 6,
        "type": {
          "type": "UnionType",
          "elements": [
            {
              "type": "NameExpression",
              "name": "selector"
            },
            {
              "type": "NameExpression",
              "name": "string"
            }
          ]
        },
        "name": "selector"
      },
      {
        "title": "returns",
        "description": null,
        "lineNumber": 7,
        "type": {
          "type": "NameExpression",
          "name": "RelativeSearchElement"
        }
      }
    ],
    "loc": {
      "start": {
        "line": 1133,
        "column": 0
      },
      "end": {
        "line": 1141,
        "column": 3
      }
    },
    "context": {
      "loc": {
        "start": {
          "line": 1142,
          "column": 0
        },
        "end": {
          "line": 1150,
          "column": 2
        }
      }
    },
    "augments": [],
    "examples": [
      {
        "description": "click(link(\"Block\", toRightOf(\"name\"))"
      }
    ],
    "params": [
      {
        "title": "param",
        "name": "selector",
        "lineNumber": 6,
        "description": {
          "type": "root",
          "children": [
            {
              "type": "paragraph",
              "children": [
                {
                  "type": "text",
                  "value": "Web element selector.",
                  "position": {
                    "start": {
                      "line": 1,
                      "column": 1,
                      "offset": 0
                    },
                    "end": {
                      "line": 1,
                      "column": 22,
                      "offset": 21
                    },
                    "indent": []
                  }
                }
              ],
              "position": {
                "start": {
                  "line": 1,
                  "column": 1,
                  "offset": 0
                },
                "end": {
                  "line": 1,
                  "column": 22,
                  "offset": 21
                },
                "indent": []
              }
            }
          ],
          "position": {
            "start": {
              "line": 1,
              "column": 1,
              "offset": 0
            },
            "end": {
              "line": 1,
              "column": 22,
              "offset": 21
            }
          }
        },
        "type": {
          "type": "UnionType",
          "elements": [
            {
              "type": "NameExpression",
              "name": "selector"
            },
            {
              "type": "NameExpression",
              "name": "string"
            }
          ]
        }
      }
    ],
    "properties": [],
    "returns": [
      {
        "description": {
          "type": "root",
          "children": [],
          "position": {
            "start": {
              "line": 1,
              "column": 1,
              "offset": 0
            },
            "end": {
              "line": 1,
              "column": 1,
              "offset": 0
            }
          }
        },
        "title": "returns",
        "type": {
          "type": "NameExpression",
          "name": "RelativeSearchElement"
        }
      }
    ],
    "sees": [],
    "throws": [],
    "todos": [],
    "name": "toRightOf",
    "kind": "function",
    "memberof": "taiko",
    "scope": "static",
    "members": {
      "global": [],
      "inner": [],
      "instance": [],
      "events": [],
      "static": []
    },
    "path": [
      {
        "name": "toRightOf",
        "kind": "function",
        "scope": "static"
      }
    ],
    "namespace": ".toRightOf"
  },
  {
    "description": {
      "type": "root",
      "children": [
        {
          "type": "paragraph",
          "children": [
            {
              "type": "text",
              "value": "This ",
              "position": {
                "start": {
                  "line": 1,
                  "column": 1,
                  "offset": 0
                },
                "end": {
                  "line": 1,
                  "column": 6,
                  "offset": 5
                },
                "indent": []
              }
            },
            {
              "type": "link",
              "url": "relativeSelector",
              "title": null,
              "jsdoc": true,
              "children": [
                {
                  "type": "text",
                  "value": "relativeSelector"
                }
              ],
              "position": {
                "start": {
                  "line": 1,
                  "column": 6,
                  "offset": 5
                },
                "end": {
                  "line": 1,
                  "column": 30,
                  "offset": 29
                },
                "indent": []
              }
            },
            {
              "type": "text",
              "value": " lets you perform relative HTML element searches.",
              "position": {
                "start": {
                  "line": 1,
                  "column": 30,
                  "offset": 29
                },
                "end": {
                  "line": 1,
                  "column": 79,
                  "offset": 78
                },
                "indent": []
              }
            }
          ],
          "position": {
            "start": {
              "line": 1,
              "column": 1,
              "offset": 0
            },
            "end": {
              "line": 1,
              "column": 79,
              "offset": 78
            },
            "indent": []
          }
        }
      ],
      "position": {
        "start": {
          "line": 1,
          "column": 1,
          "offset": 0
        },
        "end": {
          "line": 1,
          "column": 79,
          "offset": 78
        }
      }
    },
    "tags": [
      {
        "title": "example",
        "description": "click(link(\"Block\", above(\"name\"))",
        "lineNumber": 3
      },
      {
        "title": "param",
        "description": "Web element selector.",
        "lineNumber": 6,
        "type": {
          "type": "UnionType",
          "elements": [
            {
              "type": "NameExpression",
              "name": "selector"
            },
            {
              "type": "NameExpression",
              "name": "string"
            }
          ]
        },
        "name": "selector"
      },
      {
        "title": "returns",
        "description": null,
        "lineNumber": 7,
        "type": {
          "type": "NameExpression",
          "name": "RelativeSearchElement"
        }
      }
    ],
    "loc": {
      "start": {
        "line": 1152,
        "column": 0
      },
      "end": {
        "line": 1160,
        "column": 3
      }
    },
    "context": {
      "loc": {
        "start": {
          "line": 1161,
          "column": 0
        },
        "end": {
          "line": 1169,
          "column": 2
        }
      }
    },
    "augments": [],
    "examples": [
      {
        "description": "click(link(\"Block\", above(\"name\"))"
      }
    ],
    "params": [
      {
        "title": "param",
        "name": "selector",
        "lineNumber": 6,
        "description": {
          "type": "root",
          "children": [
            {
              "type": "paragraph",
              "children": [
                {
                  "type": "text",
                  "value": "Web element selector.",
                  "position": {
                    "start": {
                      "line": 1,
                      "column": 1,
                      "offset": 0
                    },
                    "end": {
                      "line": 1,
                      "column": 22,
                      "offset": 21
                    },
                    "indent": []
                  }
                }
              ],
              "position": {
                "start": {
                  "line": 1,
                  "column": 1,
                  "offset": 0
                },
                "end": {
                  "line": 1,
                  "column": 22,
                  "offset": 21
                },
                "indent": []
              }
            }
          ],
          "position": {
            "start": {
              "line": 1,
              "column": 1,
              "offset": 0
            },
            "end": {
              "line": 1,
              "column": 22,
              "offset": 21
            }
          }
        },
        "type": {
          "type": "UnionType",
          "elements": [
            {
              "type": "NameExpression",
              "name": "selector"
            },
            {
              "type": "NameExpression",
              "name": "string"
            }
          ]
        }
      }
    ],
    "properties": [],
    "returns": [
      {
        "description": {
          "type": "root",
          "children": [],
          "position": {
            "start": {
              "line": 1,
              "column": 1,
              "offset": 0
            },
            "end": {
              "line": 1,
              "column": 1,
              "offset": 0
            }
          }
        },
        "title": "returns",
        "type": {
          "type": "NameExpression",
          "name": "RelativeSearchElement"
        }
      }
    ],
    "sees": [],
    "throws": [],
    "todos": [],
    "name": "above",
    "kind": "function",
    "memberof": "taiko",
    "scope": "static",
    "members": {
      "global": [],
      "inner": [],
      "instance": [],
      "events": [],
      "static": []
    },
    "path": [
      {
        "name": "above",
        "kind": "function",
        "scope": "static"
      }
    ],
    "namespace": ".above"
  },
  {
    "description": {
      "type": "root",
      "children": [
        {
          "type": "paragraph",
          "children": [
            {
              "type": "text",
              "value": "This ",
              "position": {
                "start": {
                  "line": 1,
                  "column": 1,
                  "offset": 0
                },
                "end": {
                  "line": 1,
                  "column": 6,
                  "offset": 5
                },
                "indent": []
              }
            },
            {
              "type": "link",
              "url": "relativeSelector",
              "title": null,
              "jsdoc": true,
              "children": [
                {
                  "type": "text",
                  "value": "relativeSelector"
                }
              ],
              "position": {
                "start": {
                  "line": 1,
                  "column": 6,
                  "offset": 5
                },
                "end": {
                  "line": 1,
                  "column": 30,
                  "offset": 29
                },
                "indent": []
              }
            },
            {
              "type": "text",
              "value": " lets you perform relative HTML element searches.",
              "position": {
                "start": {
                  "line": 1,
                  "column": 30,
                  "offset": 29
                },
                "end": {
                  "line": 1,
                  "column": 79,
                  "offset": 78
                },
                "indent": []
              }
            }
          ],
          "position": {
            "start": {
              "line": 1,
              "column": 1,
              "offset": 0
            },
            "end": {
              "line": 1,
              "column": 79,
              "offset": 78
            },
            "indent": []
          }
        }
      ],
      "position": {
        "start": {
          "line": 1,
          "column": 1,
          "offset": 0
        },
        "end": {
          "line": 1,
          "column": 79,
          "offset": 78
        }
      }
    },
    "tags": [
      {
        "title": "example",
        "description": "click(link(\"Block\", below(\"name\"))",
        "lineNumber": 3
      },
      {
        "title": "param",
        "description": "Web element selector.",
        "lineNumber": 6,
        "type": {
          "type": "UnionType",
          "elements": [
            {
              "type": "NameExpression",
              "name": "selector"
            },
            {
              "type": "NameExpression",
              "name": "string"
            }
          ]
        },
        "name": "selector"
      },
      {
        "title": "returns",
        "description": null,
        "lineNumber": 7,
        "type": {
          "type": "NameExpression",
          "name": "RelativeSearchElement"
        }
      }
    ],
    "loc": {
      "start": {
        "line": 1171,
        "column": 0
      },
      "end": {
        "line": 1179,
        "column": 3
      }
    },
    "context": {
      "loc": {
        "start": {
          "line": 1180,
          "column": 0
        },
        "end": {
          "line": 1188,
          "column": 2
        }
      }
    },
    "augments": [],
    "examples": [
      {
        "description": "click(link(\"Block\", below(\"name\"))"
      }
    ],
    "params": [
      {
        "title": "param",
        "name": "selector",
        "lineNumber": 6,
        "description": {
          "type": "root",
          "children": [
            {
              "type": "paragraph",
              "children": [
                {
                  "type": "text",
                  "value": "Web element selector.",
                  "position": {
                    "start": {
                      "line": 1,
                      "column": 1,
                      "offset": 0
                    },
                    "end": {
                      "line": 1,
                      "column": 22,
                      "offset": 21
                    },
                    "indent": []
                  }
                }
              ],
              "position": {
                "start": {
                  "line": 1,
                  "column": 1,
                  "offset": 0
                },
                "end": {
                  "line": 1,
                  "column": 22,
                  "offset": 21
                },
                "indent": []
              }
            }
          ],
          "position": {
            "start": {
              "line": 1,
              "column": 1,
              "offset": 0
            },
            "end": {
              "line": 1,
              "column": 22,
              "offset": 21
            }
          }
        },
        "type": {
          "type": "UnionType",
          "elements": [
            {
              "type": "NameExpression",
              "name": "selector"
            },
            {
              "type": "NameExpression",
              "name": "string"
            }
          ]
        }
      }
    ],
    "properties": [],
    "returns": [
      {
        "description": {
          "type": "root",
          "children": [],
          "position": {
            "start": {
              "line": 1,
              "column": 1,
              "offset": 0
            },
            "end": {
              "line": 1,
              "column": 1,
              "offset": 0
            }
          }
        },
        "title": "returns",
        "type": {
          "type": "NameExpression",
          "name": "RelativeSearchElement"
        }
      }
    ],
    "sees": [],
    "throws": [],
    "todos": [],
    "name": "below",
    "kind": "function",
    "memberof": "taiko",
    "scope": "static",
    "members": {
      "global": [],
      "inner": [],
      "instance": [],
      "events": [],
      "static": []
    },
    "path": [
      {
        "name": "below",
        "kind": "function",
        "scope": "static"
      }
    ],
    "namespace": ".below"
  },
  {
    "description": {
      "type": "root",
      "children": [
        {
          "type": "paragraph",
          "children": [
            {
              "type": "text",
              "value": "This ",
              "position": {
                "start": {
                  "line": 1,
                  "column": 1,
                  "offset": 0
                },
                "end": {
                  "line": 1,
                  "column": 6,
                  "offset": 5
                },
                "indent": []
              }
            },
            {
              "type": "link",
              "url": "relativeSelector",
              "title": null,
              "jsdoc": true,
              "children": [
                {
                  "type": "text",
                  "value": "relativeSelector"
                }
              ],
              "position": {
                "start": {
                  "line": 1,
                  "column": 6,
                  "offset": 5
                },
                "end": {
                  "line": 1,
                  "column": 30,
                  "offset": 29
                },
                "indent": []
              }
            },
            {
              "type": "text",
              "value": " lets you perform relative HTML element searches.",
              "position": {
                "start": {
                  "line": 1,
                  "column": 30,
                  "offset": 29
                },
                "end": {
                  "line": 1,
                  "column": 79,
                  "offset": 78
                },
                "indent": []
              }
            }
          ],
          "position": {
            "start": {
              "line": 1,
              "column": 1,
              "offset": 0
            },
            "end": {
              "line": 1,
              "column": 79,
              "offset": 78
            },
            "indent": []
          }
        }
      ],
      "position": {
        "start": {
          "line": 1,
          "column": 1,
          "offset": 0
        },
        "end": {
          "line": 1,
          "column": 79,
          "offset": 78
        }
      }
    },
    "tags": [
      {
        "title": "example",
        "description": "click(link(\"Block\", near(\"name\"))",
        "lineNumber": 3
      },
      {
        "title": "param",
        "description": "Web element selector.",
        "lineNumber": 6,
        "type": {
          "type": "UnionType",
          "elements": [
            {
              "type": "NameExpression",
              "name": "selector"
            },
            {
              "type": "NameExpression",
              "name": "string"
            }
          ]
        },
        "name": "selector"
      },
      {
        "title": "returns",
        "description": null,
        "lineNumber": 7,
        "type": {
          "type": "NameExpression",
          "name": "RelativeSearchElement"
        }
      }
    ],
    "loc": {
      "start": {
        "line": 1190,
        "column": 0
      },
      "end": {
        "line": 1198,
        "column": 3
      }
    },
    "context": {
      "loc": {
        "start": {
          "line": 1199,
          "column": 0
        },
        "end": {
          "line": 1209,
          "column": 2
        }
      }
    },
    "augments": [],
    "examples": [
      {
        "description": "click(link(\"Block\", near(\"name\"))"
      }
    ],
    "params": [
      {
        "title": "param",
        "name": "selector",
        "lineNumber": 6,
        "description": {
          "type": "root",
          "children": [
            {
              "type": "paragraph",
              "children": [
                {
                  "type": "text",
                  "value": "Web element selector.",
                  "position": {
                    "start": {
                      "line": 1,
                      "column": 1,
                      "offset": 0
                    },
                    "end": {
                      "line": 1,
                      "column": 22,
                      "offset": 21
                    },
                    "indent": []
                  }
                }
              ],
              "position": {
                "start": {
                  "line": 1,
                  "column": 1,
                  "offset": 0
                },
                "end": {
                  "line": 1,
                  "column": 22,
                  "offset": 21
                },
                "indent": []
              }
            }
          ],
          "position": {
            "start": {
              "line": 1,
              "column": 1,
              "offset": 0
            },
            "end": {
              "line": 1,
              "column": 22,
              "offset": 21
            }
          }
        },
        "type": {
          "type": "UnionType",
          "elements": [
            {
              "type": "NameExpression",
              "name": "selector"
            },
            {
              "type": "NameExpression",
              "name": "string"
            }
          ]
        }
      }
    ],
    "properties": [],
    "returns": [
      {
        "description": {
          "type": "root",
          "children": [],
          "position": {
            "start": {
              "line": 1,
              "column": 1,
              "offset": 0
            },
            "end": {
              "line": 1,
              "column": 1,
              "offset": 0
            }
          }
        },
        "title": "returns",
        "type": {
          "type": "NameExpression",
          "name": "RelativeSearchElement"
        }
      }
    ],
    "sees": [],
    "throws": [],
    "todos": [],
    "name": "near",
    "kind": "function",
    "memberof": "taiko",
    "scope": "static",
    "members": {
      "global": [],
      "inner": [],
      "instance": [],
      "events": [],
      "static": []
    },
    "path": [
      {
        "name": "near",
        "kind": "function",
        "scope": "static"
      }
    ],
    "namespace": ".near"
  },
  {
    "description": {
      "type": "root",
      "children": [
        {
          "type": "paragraph",
          "children": [
            {
              "type": "text",
              "value": "Lets you perform an operation when an ",
              "position": {
                "start": {
                  "line": 1,
                  "column": 1,
                  "offset": 0
                },
                "end": {
                  "line": 1,
                  "column": 39,
                  "offset": 38
                },
                "indent": []
              }
            },
            {
              "type": "inlineCode",
              "value": "alert",
              "position": {
                "start": {
                  "line": 1,
                  "column": 39,
                  "offset": 38
                },
                "end": {
                  "line": 1,
                  "column": 46,
                  "offset": 45
                },
                "indent": []
              }
            },
            {
              "type": "text",
              "value": " with given text is shown.",
              "position": {
                "start": {
                  "line": 1,
                  "column": 46,
                  "offset": 45
                },
                "end": {
                  "line": 1,
                  "column": 72,
                  "offset": 71
                },
                "indent": []
              }
            }
          ],
          "position": {
            "start": {
              "line": 1,
              "column": 1,
              "offset": 0
            },
            "end": {
              "line": 1,
              "column": 72,
              "offset": 71
            },
            "indent": []
          }
        }
      ],
      "position": {
        "start": {
          "line": 1,
          "column": 1,
          "offset": 0
        },
        "end": {
          "line": 1,
          "column": 72,
          "offset": 71
        }
      }
    },
    "tags": [
      {
        "title": "example",
        "description": "alert('Message', async () => await dismiss())",
        "lineNumber": 3
      },
      {
        "title": "param",
        "description": "Identify alert based on this message.",
        "lineNumber": 6,
        "type": {
          "type": "NameExpression",
          "name": "string"
        },
        "name": "message"
      },
      {
        "title": "param",
        "description": "Operation to perform. Accept/Dismiss",
        "lineNumber": 7,
        "type": {
          "type": "NameExpression",
          "name": "function"
        },
        "name": "callback"
      }
    ],
    "loc": {
      "start": {
        "line": 1211,
        "column": 0
      },
      "end": {
        "line": 1219,
        "column": 3
      }
    },
    "context": {
      "loc": {
        "start": {
          "line": 1220,
          "column": 0
        },
        "end": {
          "line": 1220,
          "column": 81
        }
      }
    },
    "augments": [],
    "examples": [
      {
        "description": "alert('Message', async () => await dismiss())"
      }
    ],
    "params": [
      {
        "title": "param",
        "name": "message",
        "lineNumber": 6,
        "description": {
          "type": "root",
          "children": [
            {
              "type": "paragraph",
              "children": [
                {
                  "type": "text",
                  "value": "Identify alert based on this message.",
                  "position": {
                    "start": {
                      "line": 1,
                      "column": 1,
                      "offset": 0
                    },
                    "end": {
                      "line": 1,
                      "column": 38,
                      "offset": 37
                    },
                    "indent": []
                  }
                }
              ],
              "position": {
                "start": {
                  "line": 1,
                  "column": 1,
                  "offset": 0
                },
                "end": {
                  "line": 1,
                  "column": 38,
                  "offset": 37
                },
                "indent": []
              }
            }
          ],
          "position": {
            "start": {
              "line": 1,
              "column": 1,
              "offset": 0
            },
            "end": {
              "line": 1,
              "column": 38,
              "offset": 37
            }
          }
        },
        "type": {
          "type": "NameExpression",
          "name": "string"
        }
      },
      {
        "title": "param",
        "name": "callback",
        "lineNumber": 7,
        "description": {
          "type": "root",
          "children": [
            {
              "type": "paragraph",
              "children": [
                {
                  "type": "text",
                  "value": "Operation to perform. Accept/Dismiss",
                  "position": {
                    "start": {
                      "line": 1,
                      "column": 1,
                      "offset": 0
                    },
                    "end": {
                      "line": 1,
                      "column": 37,
                      "offset": 36
                    },
                    "indent": []
                  }
                }
              ],
              "position": {
                "start": {
                  "line": 1,
                  "column": 1,
                  "offset": 0
                },
                "end": {
                  "line": 1,
                  "column": 37,
                  "offset": 36
                },
                "indent": []
              }
            }
          ],
          "position": {
            "start": {
              "line": 1,
              "column": 1,
              "offset": 0
            },
            "end": {
              "line": 1,
              "column": 37,
              "offset": 36
            }
          }
        },
        "type": {
          "type": "NameExpression",
          "name": "function"
        }
      }
    ],
    "properties": [],
    "returns": [],
    "sees": [],
    "throws": [],
    "todos": [],
    "name": "alert",
    "kind": "function",
    "memberof": "taiko",
    "scope": "static",
    "members": {
      "global": [],
      "inner": [],
      "instance": [],
      "events": [],
      "static": []
    },
    "path": [
      {
        "name": "alert",
        "kind": "function",
        "scope": "static"
      }
    ],
    "namespace": ".alert"
  },
  {
    "description": {
      "type": "root",
      "children": [
        {
          "type": "paragraph",
          "children": [
            {
              "type": "text",
              "value": "Lets you perform an operation when a ",
              "position": {
                "start": {
                  "line": 1,
                  "column": 1,
                  "offset": 0
                },
                "end": {
                  "line": 1,
                  "column": 38,
                  "offset": 37
                },
                "indent": []
              }
            },
            {
              "type": "inlineCode",
              "value": "prompt",
              "position": {
                "start": {
                  "line": 1,
                  "column": 38,
                  "offset": 37
                },
                "end": {
                  "line": 1,
                  "column": 46,
                  "offset": 45
                },
                "indent": []
              }
            },
            {
              "type": "text",
              "value": " with given text is shown.",
              "position": {
                "start": {
                  "line": 1,
                  "column": 46,
                  "offset": 45
                },
                "end": {
                  "line": 1,
                  "column": 72,
                  "offset": 71
                },
                "indent": []
              }
            }
          ],
          "position": {
            "start": {
              "line": 1,
              "column": 1,
              "offset": 0
            },
            "end": {
              "line": 1,
              "column": 72,
              "offset": 71
            },
            "indent": []
          }
        }
      ],
      "position": {
        "start": {
          "line": 1,
          "column": 1,
          "offset": 0
        },
        "end": {
          "line": 1,
          "column": 72,
          "offset": 71
        }
      }
    },
    "tags": [
      {
        "title": "example",
        "description": "prompt('Message', async () => await dismiss())",
        "lineNumber": 3
      },
      {
        "title": "param",
        "description": "Identify prompt based on this message.",
        "lineNumber": 6,
        "type": {
          "type": "NameExpression",
          "name": "string"
        },
        "name": "message"
      },
      {
        "title": "param",
        "description": "Operation to perform.Accept/Dismiss",
        "lineNumber": 7,
        "type": {
          "type": "NameExpression",
          "name": "function"
        },
        "name": "callback"
      }
    ],
    "loc": {
      "start": {
        "line": 1222,
        "column": 0
      },
      "end": {
        "line": 1230,
        "column": 3
      }
    },
    "context": {
      "loc": {
        "start": {
          "line": 1231,
          "column": 0
        },
        "end": {
          "line": 1231,
          "column": 83
        }
      }
    },
    "augments": [],
    "examples": [
      {
        "description": "prompt('Message', async () => await dismiss())"
      }
    ],
    "params": [
      {
        "title": "param",
        "name": "message",
        "lineNumber": 6,
        "description": {
          "type": "root",
          "children": [
            {
              "type": "paragraph",
              "children": [
                {
                  "type": "text",
                  "value": "Identify prompt based on this message.",
                  "position": {
                    "start": {
                      "line": 1,
                      "column": 1,
                      "offset": 0
                    },
                    "end": {
                      "line": 1,
                      "column": 39,
                      "offset": 38
                    },
                    "indent": []
                  }
                }
              ],
              "position": {
                "start": {
                  "line": 1,
                  "column": 1,
                  "offset": 0
                },
                "end": {
                  "line": 1,
                  "column": 39,
                  "offset": 38
                },
                "indent": []
              }
            }
          ],
          "position": {
            "start": {
              "line": 1,
              "column": 1,
              "offset": 0
            },
            "end": {
              "line": 1,
              "column": 39,
              "offset": 38
            }
          }
        },
        "type": {
          "type": "NameExpression",
          "name": "string"
        }
      },
      {
        "title": "param",
        "name": "callback",
        "lineNumber": 7,
        "description": {
          "type": "root",
          "children": [
            {
              "type": "paragraph",
              "children": [
                {
                  "type": "text",
                  "value": "Operation to perform.Accept/Dismiss",
                  "position": {
                    "start": {
                      "line": 1,
                      "column": 1,
                      "offset": 0
                    },
                    "end": {
                      "line": 1,
                      "column": 36,
                      "offset": 35
                    },
                    "indent": []
                  }
                }
              ],
              "position": {
                "start": {
                  "line": 1,
                  "column": 1,
                  "offset": 0
                },
                "end": {
                  "line": 1,
                  "column": 36,
                  "offset": 35
                },
                "indent": []
              }
            }
          ],
          "position": {
            "start": {
              "line": 1,
              "column": 1,
              "offset": 0
            },
            "end": {
              "line": 1,
              "column": 36,
              "offset": 35
            }
          }
        },
        "type": {
          "type": "NameExpression",
          "name": "function"
        }
      }
    ],
    "properties": [],
    "returns": [],
    "sees": [],
    "throws": [],
    "todos": [],
    "name": "prompt",
    "kind": "function",
    "memberof": "taiko",
    "scope": "static",
    "members": {
      "global": [],
      "inner": [],
      "instance": [],
      "events": [],
      "static": []
    },
    "path": [
      {
        "name": "prompt",
        "kind": "function",
        "scope": "static"
      }
    ],
    "namespace": ".prompt"
  },
  {
    "description": {
      "type": "root",
      "children": [
        {
          "type": "paragraph",
          "children": [
            {
              "type": "text",
              "value": "Lets you perform an operation when a ",
              "position": {
                "start": {
                  "line": 1,
                  "column": 1,
                  "offset": 0
                },
                "end": {
                  "line": 1,
                  "column": 38,
                  "offset": 37
                },
                "indent": []
              }
            },
            {
              "type": "inlineCode",
              "value": "confirm",
              "position": {
                "start": {
                  "line": 1,
                  "column": 38,
                  "offset": 37
                },
                "end": {
                  "line": 1,
                  "column": 47,
                  "offset": 46
                },
                "indent": []
              }
            },
            {
              "type": "text",
              "value": " with given text is shown.",
              "position": {
                "start": {
                  "line": 1,
                  "column": 47,
                  "offset": 46
                },
                "end": {
                  "line": 1,
                  "column": 73,
                  "offset": 72
                },
                "indent": []
              }
            }
          ],
          "position": {
            "start": {
              "line": 1,
              "column": 1,
              "offset": 0
            },
            "end": {
              "line": 1,
              "column": 73,
              "offset": 72
            },
            "indent": []
          }
        }
      ],
      "position": {
        "start": {
          "line": 1,
          "column": 1,
          "offset": 0
        },
        "end": {
          "line": 1,
          "column": 73,
          "offset": 72
        }
      }
    },
    "tags": [
      {
        "title": "example",
        "description": "confirm('Message', async () => await dismiss())",
        "lineNumber": 3
      },
      {
        "title": "param",
        "description": "Identify confirm based on this message.",
        "lineNumber": 6,
        "type": {
          "type": "NameExpression",
          "name": "string"
        },
        "name": "message"
      },
      {
        "title": "param",
        "description": "Operation to perform.Accept/Dismiss",
        "lineNumber": 7,
        "type": {
          "type": "NameExpression",
          "name": "function"
        },
        "name": "callback"
      }
    ],
    "loc": {
      "start": {
        "line": 1233,
        "column": 0
      },
      "end": {
        "line": 1241,
        "column": 3
      }
    },
    "context": {
      "loc": {
        "start": {
          "line": 1242,
          "column": 0
        },
        "end": {
          "line": 1242,
          "column": 85
        }
      }
    },
    "augments": [],
    "examples": [
      {
        "description": "confirm('Message', async () => await dismiss())"
      }
    ],
    "params": [
      {
        "title": "param",
        "name": "message",
        "lineNumber": 6,
        "description": {
          "type": "root",
          "children": [
            {
              "type": "paragraph",
              "children": [
                {
                  "type": "text",
                  "value": "Identify confirm based on this message.",
                  "position": {
                    "start": {
                      "line": 1,
                      "column": 1,
                      "offset": 0
                    },
                    "end": {
                      "line": 1,
                      "column": 40,
                      "offset": 39
                    },
                    "indent": []
                  }
                }
              ],
              "position": {
                "start": {
                  "line": 1,
                  "column": 1,
                  "offset": 0
                },
                "end": {
                  "line": 1,
                  "column": 40,
                  "offset": 39
                },
                "indent": []
              }
            }
          ],
          "position": {
            "start": {
              "line": 1,
              "column": 1,
              "offset": 0
            },
            "end": {
              "line": 1,
              "column": 40,
              "offset": 39
            }
          }
        },
        "type": {
          "type": "NameExpression",
          "name": "string"
        }
      },
      {
        "title": "param",
        "name": "callback",
        "lineNumber": 7,
        "description": {
          "type": "root",
          "children": [
            {
              "type": "paragraph",
              "children": [
                {
                  "type": "text",
                  "value": "Operation to perform.Accept/Dismiss",
                  "position": {
                    "start": {
                      "line": 1,
                      "column": 1,
                      "offset": 0
                    },
                    "end": {
                      "line": 1,
                      "column": 36,
                      "offset": 35
                    },
                    "indent": []
                  }
                }
              ],
              "position": {
                "start": {
                  "line": 1,
                  "column": 1,
                  "offset": 0
                },
                "end": {
                  "line": 1,
                  "column": 36,
                  "offset": 35
                },
                "indent": []
              }
            }
          ],
          "position": {
            "start": {
              "line": 1,
              "column": 1,
              "offset": 0
            },
            "end": {
              "line": 1,
              "column": 36,
              "offset": 35
            }
          }
        },
        "type": {
          "type": "NameExpression",
          "name": "function"
        }
      }
    ],
    "properties": [],
    "returns": [],
    "sees": [],
    "throws": [],
    "todos": [],
    "name": "confirm",
    "kind": "function",
    "memberof": "taiko",
    "scope": "static",
    "members": {
      "global": [],
      "inner": [],
      "instance": [],
      "events": [],
      "static": []
    },
    "path": [
      {
        "name": "confirm",
        "kind": "function",
        "scope": "static"
      }
    ],
    "namespace": ".confirm"
  },
  {
    "description": {
      "type": "root",
      "children": [
        {
          "type": "paragraph",
          "children": [
            {
              "type": "text",
              "value": "Lets you perform an operation when a ",
              "position": {
                "start": {
                  "line": 1,
                  "column": 1,
                  "offset": 0
                },
                "end": {
                  "line": 1,
                  "column": 38,
                  "offset": 37
                },
                "indent": []
              }
            },
            {
              "type": "inlineCode",
              "value": "beforeunload",
              "position": {
                "start": {
                  "line": 1,
                  "column": 38,
                  "offset": 37
                },
                "end": {
                  "line": 1,
                  "column": 52,
                  "offset": 51
                },
                "indent": []
              }
            },
            {
              "type": "text",
              "value": " with given text is shown.",
              "position": {
                "start": {
                  "line": 1,
                  "column": 52,
                  "offset": 51
                },
                "end": {
                  "line": 1,
                  "column": 78,
                  "offset": 77
                },
                "indent": []
              }
            }
          ],
          "position": {
            "start": {
              "line": 1,
              "column": 1,
              "offset": 0
            },
            "end": {
              "line": 1,
              "column": 78,
              "offset": 77
            },
            "indent": []
          }
        }
      ],
      "position": {
        "start": {
          "line": 1,
          "column": 1,
          "offset": 0
        },
        "end": {
          "line": 1,
          "column": 78,
          "offset": 77
        }
      }
    },
    "tags": [
      {
        "title": "example",
        "description": "beforeunload('Message', async () => await dismiss())",
        "lineNumber": 3
      },
      {
        "title": "param",
        "description": "Identify beforeunload based on this message.",
        "lineNumber": 6,
        "type": {
          "type": "NameExpression",
          "name": "string"
        },
        "name": "message"
      },
      {
        "title": "param",
        "description": "Operation to perform.Accept/Dismiss",
        "lineNumber": 7,
        "type": {
          "type": "NameExpression",
          "name": "function"
        },
        "name": "callback"
      }
    ],
    "loc": {
      "start": {
        "line": 1244,
        "column": 0
      },
      "end": {
        "line": 1252,
        "column": 3
      }
    },
    "context": {
      "loc": {
        "start": {
          "line": 1253,
          "column": 0
        },
        "end": {
          "line": 1253,
          "column": 95
        }
      }
    },
    "augments": [],
    "examples": [
      {
        "description": "beforeunload('Message', async () => await dismiss())"
      }
    ],
    "params": [
      {
        "title": "param",
        "name": "message",
        "lineNumber": 6,
        "description": {
          "type": "root",
          "children": [
            {
              "type": "paragraph",
              "children": [
                {
                  "type": "text",
                  "value": "Identify beforeunload based on this message.",
                  "position": {
                    "start": {
                      "line": 1,
                      "column": 1,
                      "offset": 0
                    },
                    "end": {
                      "line": 1,
                      "column": 45,
                      "offset": 44
                    },
                    "indent": []
                  }
                }
              ],
              "position": {
                "start": {
                  "line": 1,
                  "column": 1,
                  "offset": 0
                },
                "end": {
                  "line": 1,
                  "column": 45,
                  "offset": 44
                },
                "indent": []
              }
            }
          ],
          "position": {
            "start": {
              "line": 1,
              "column": 1,
              "offset": 0
            },
            "end": {
              "line": 1,
              "column": 45,
              "offset": 44
            }
          }
        },
        "type": {
          "type": "NameExpression",
          "name": "string"
        }
      },
      {
        "title": "param",
        "name": "callback",
        "lineNumber": 7,
        "description": {
          "type": "root",
          "children": [
            {
              "type": "paragraph",
              "children": [
                {
                  "type": "text",
                  "value": "Operation to perform.Accept/Dismiss",
                  "position": {
                    "start": {
                      "line": 1,
                      "column": 1,
                      "offset": 0
                    },
                    "end": {
                      "line": 1,
                      "column": 36,
                      "offset": 35
                    },
                    "indent": []
                  }
                }
              ],
              "position": {
                "start": {
                  "line": 1,
                  "column": 1,
                  "offset": 0
                },
                "end": {
                  "line": 1,
                  "column": 36,
                  "offset": 35
                },
                "indent": []
              }
            }
          ],
          "position": {
            "start": {
              "line": 1,
              "column": 1,
              "offset": 0
            },
            "end": {
              "line": 1,
              "column": 36,
              "offset": 35
            }
          }
        },
        "type": {
          "type": "NameExpression",
          "name": "function"
        }
      }
    ],
    "properties": [],
    "returns": [],
    "sees": [],
    "throws": [],
    "todos": [],
    "name": "beforeunload",
    "kind": "function",
    "memberof": "taiko",
    "scope": "static",
    "members": {
      "global": [],
      "inner": [],
      "instance": [],
      "events": [],
      "static": []
    },
    "path": [
      {
        "name": "beforeunload",
        "kind": "function",
        "scope": "static"
      }
    ],
    "namespace": ".beforeunload"
  },
  {
    "description": {
      "type": "root",
      "children": [
        {
          "type": "paragraph",
          "children": [
            {
              "type": "text",
              "value": "Accept callback for dialogs",
              "position": {
                "start": {
                  "line": 1,
                  "column": 1,
                  "offset": 0
                },
                "end": {
                  "line": 1,
                  "column": 28,
                  "offset": 27
                },
                "indent": []
              }
            }
          ],
          "position": {
            "start": {
              "line": 1,
              "column": 1,
              "offset": 0
            },
            "end": {
              "line": 1,
              "column": 28,
              "offset": 27
            },
            "indent": []
          }
        }
      ],
      "position": {
        "start": {
          "line": 1,
          "column": 1,
          "offset": 0
        },
        "end": {
          "line": 1,
          "column": 28,
          "offset": 27
        }
      }
    },
    "tags": [],
    "loc": {
      "start": {
        "line": 1255,
        "column": 0
      },
      "end": {
        "line": 1257,
        "column": 3
      }
    },
    "context": {
      "loc": {
        "start": {
          "line": 1258,
          "column": 0
        },
        "end": {
          "line": 1263,
          "column": 2
        }
      }
    },
    "augments": [],
    "examples": [],
    "params": [],
    "properties": [],
    "returns": [],
    "sees": [],
    "throws": [],
    "todos": [],
    "name": "accept",
    "kind": "function",
    "memberof": "taiko",
    "scope": "static",
    "members": {
      "global": [],
      "inner": [],
      "instance": [],
      "events": [],
      "static": []
    },
    "path": [
      {
        "name": "accept",
        "kind": "function",
        "scope": "static"
      }
    ],
    "namespace": ".accept"
  },
  {
    "description": {
      "type": "root",
      "children": [
        {
          "type": "paragraph",
          "children": [
            {
              "type": "text",
              "value": "Dismiss callback for dialogs",
              "position": {
                "start": {
                  "line": 1,
                  "column": 1,
                  "offset": 0
                },
                "end": {
                  "line": 1,
                  "column": 29,
                  "offset": 28
                },
                "indent": []
              }
            }
          ],
          "position": {
            "start": {
              "line": 1,
              "column": 1,
              "offset": 0
            },
            "end": {
              "line": 1,
              "column": 29,
              "offset": 28
            },
            "indent": []
          }
        }
      ],
      "position": {
        "start": {
          "line": 1,
          "column": 1,
          "offset": 0
        },
        "end": {
          "line": 1,
          "column": 29,
          "offset": 28
        }
      }
    },
    "tags": [],
    "loc": {
      "start": {
        "line": 1265,
        "column": 0
      },
      "end": {
        "line": 1267,
        "column": 3
      }
    },
    "context": {
      "loc": {
        "start": {
          "line": 1268,
          "column": 0
        },
        "end": {
          "line": 1273,
          "column": 2
        }
      }
    },
    "augments": [],
    "examples": [],
    "params": [],
    "properties": [],
    "returns": [],
    "sees": [],
    "throws": [],
    "todos": [],
    "name": "dismiss",
    "kind": "function",
    "memberof": "taiko",
    "scope": "static",
    "members": {
      "global": [],
      "inner": [],
      "instance": [],
      "events": [],
      "static": []
    },
    "path": [
      {
        "name": "dismiss",
        "kind": "function",
        "scope": "static"
      }
    ],
    "namespace": ".dismiss"
  },
  {
    "description": {
      "type": "root",
      "children": [
        {
          "type": "paragraph",
          "children": [
            {
              "type": "text",
              "value": "Add interceptor for the network call to override request or mock response.",
              "position": {
                "start": {
                  "line": 1,
                  "column": 1,
                  "offset": 0
                },
                "end": {
                  "line": 1,
                  "column": 75,
                  "offset": 74
                },
                "indent": []
              }
            }
          ],
          "position": {
            "start": {
              "line": 1,
              "column": 1,
              "offset": 0
            },
            "end": {
              "line": 1,
              "column": 75,
              "offset": 74
            },
            "indent": []
          }
        }
      ],
      "position": {
        "start": {
          "line": 1,
          "column": 1,
          "offset": 0
        },
        "end": {
          "line": 1,
          "column": 75,
          "offset": 74
        }
      }
    },
    "tags": [
      {
        "title": "example",
        "description": "case 1: block url => intercept(url)\ncase 2: mockResponse => intercept(url,{mockObject})\ncase 3: override request => intercept(url,(request) => {request.continue({overrideObject})})\ncase 4: redirect => intercept(url,redirectUrl)\ncase 5: mockResponse based on request => intercept(url,(request) => { //someaction; request.respond({mockResponseObject})} )",
        "lineNumber": 3
      },
      {
        "title": "param",
        "description": "request URL to intercept",
        "lineNumber": 10,
        "type": null,
        "name": "requestUrl"
      },
      {
        "title": "param",
        "description": "action to be done after interception",
        "lineNumber": 11,
        "type": null,
        "name": "action"
      },
      {
        "title": "returns",
        "description": "Object with the description of the action performed.",
        "lineNumber": 12,
        "type": {
          "type": "NameExpression",
          "name": "object"
        }
      }
    ],
    "loc": {
      "start": {
        "line": 1275,
        "column": 0
      },
      "end": {
<<<<<<< HEAD
        "line": 1283,
=======
        "line": 1269,
>>>>>>> 7e4fdc3d
        "column": 3
      }
    },
    "context": {
      "loc": {
        "start": {
<<<<<<< HEAD
          "line": 1284,
          "column": 0
        },
        "end": {
          "line": 1284,
          "column": 50
=======
          "line": 1270,
          "column": 0
        },
        "end": {
          "line": 1273,
          "column": 2
>>>>>>> 7e4fdc3d
        }
      }
    },
    "augments": [],
    "examples": [
      {
        "description": "case 1: block url => intercept(url)\ncase 2: mockResponse => intercept(url,{mockObject})\ncase 3: override request => intercept(url,(request) => {request.continue({overrideObject})})\ncase 4: redirect => intercept(url,redirectUrl)\ncase 5: mockResponse based on request => intercept(url,(request) => { //someaction; request.respond({mockResponseObject})} )"
      }
    ],
    "params": [
      {
        "title": "param",
        "name": "requestUrl",
        "lineNumber": 10,
        "description": {
          "type": "root",
          "children": [
            {
              "type": "paragraph",
              "children": [
                {
                  "type": "text",
                  "value": "request URL to intercept",
                  "position": {
                    "start": {
                      "line": 1,
                      "column": 1,
                      "offset": 0
                    },
                    "end": {
                      "line": 1,
                      "column": 25,
                      "offset": 24
                    },
                    "indent": []
                  }
                }
              ],
              "position": {
                "start": {
                  "line": 1,
                  "column": 1,
                  "offset": 0
                },
                "end": {
                  "line": 1,
                  "column": 25,
                  "offset": 24
                },
                "indent": []
              }
            }
          ],
          "position": {
            "start": {
              "line": 1,
              "column": 1,
              "offset": 0
            },
            "end": {
              "line": 1,
              "column": 25,
              "offset": 24
            }
          }
        }
      },
      {
        "title": "param",
        "name": "action",
        "lineNumber": 11,
        "description": {
          "type": "root",
          "children": [
            {
              "type": "paragraph",
              "children": [
                {
                  "type": "text",
                  "value": "action to be done after interception",
                  "position": {
                    "start": {
                      "line": 1,
                      "column": 1,
                      "offset": 0
                    },
                    "end": {
                      "line": 1,
                      "column": 37,
                      "offset": 36
                    },
                    "indent": []
                  }
                }
              ],
              "position": {
                "start": {
                  "line": 1,
                  "column": 1,
                  "offset": 0
                },
                "end": {
                  "line": 1,
                  "column": 37,
                  "offset": 36
                },
                "indent": []
              }
            }
          ],
          "position": {
            "start": {
              "line": 1,
              "column": 1,
              "offset": 0
            },
            "end": {
              "line": 1,
              "column": 37,
              "offset": 36
            }
          }
        }
      }
    ],
    "properties": [],
    "returns": [
      {
        "description": {
          "type": "root",
          "children": [
            {
              "type": "paragraph",
              "children": [
                {
                  "type": "text",
                  "value": "Object with the description of the action performed.",
                  "position": {
                    "start": {
                      "line": 1,
                      "column": 1,
                      "offset": 0
                    },
                    "end": {
                      "line": 1,
                      "column": 53,
                      "offset": 52
                    },
                    "indent": []
                  }
                }
              ],
              "position": {
                "start": {
                  "line": 1,
                  "column": 1,
                  "offset": 0
                },
                "end": {
                  "line": 1,
                  "column": 53,
                  "offset": 52
                },
                "indent": []
              }
            }
          ],
          "position": {
            "start": {
              "line": 1,
              "column": 1,
              "offset": 0
            },
            "end": {
              "line": 1,
              "column": 53,
              "offset": 52
            }
          }
        },
        "title": "returns",
        "type": {
          "type": "NameExpression",
          "name": "object"
        }
      }
    ],
    "sees": [],
    "throws": [],
    "todos": [],
    "name": "intercept",
    "kind": "function",
    "memberof": "taiko",
    "scope": "static",
    "members": {
      "global": [],
      "inner": [],
      "instance": [],
      "events": [],
      "static": []
    },
    "path": [
      {
        "name": "intercept",
        "kind": "function",
        "scope": "static"
      }
    ],
    "namespace": ".intercept"
  },
  {
    "description": {
      "type": "root",
      "children": [
        {
          "type": "paragraph",
          "children": [
            {
              "type": "text",
              "value": "Converts seconds to milliseconds.",
              "position": {
                "start": {
                  "line": 1,
                  "column": 1,
                  "offset": 0
                },
                "end": {
                  "line": 1,
                  "column": 34,
                  "offset": 33
                },
                "indent": []
              }
            }
          ],
          "position": {
            "start": {
              "line": 1,
              "column": 1,
              "offset": 0
            },
            "end": {
              "line": 1,
              "column": 34,
              "offset": 33
            },
            "indent": []
          }
        }
      ],
      "position": {
        "start": {
          "line": 1,
          "column": 1,
          "offset": 0
        },
        "end": {
          "line": 1,
          "column": 34,
          "offset": 33
        }
      }
    },
    "tags": [
      {
        "title": "example",
        "description": "link('Plugins').exists(intervalSecs(1))",
        "lineNumber": 3
      },
      {
        "title": "param",
        "description": "Seconds to convert.",
        "lineNumber": 6,
        "type": {
          "type": "NameExpression",
          "name": "number"
        },
        "name": "secs"
      },
      {
        "title": "return",
        "description": "Milliseconds.",
        "lineNumber": 7,
        "type": {
          "type": "NameExpression",
          "name": "number"
        }
      }
    ],
    "loc": {
      "start": {
<<<<<<< HEAD
        "line": 1286,
        "column": 0
      },
      "end": {
        "line": 1294,
=======
        "line": 1275,
        "column": 0
      },
      "end": {
        "line": 1283,
>>>>>>> 7e4fdc3d
        "column": 3
      }
    },
    "context": {
      "loc": {
        "start": {
<<<<<<< HEAD
          "line": 1295,
          "column": 0
        },
        "end": {
          "line": 1295,
          "column": 49
=======
          "line": 1284,
          "column": 0
        },
        "end": {
          "line": 1284,
          "column": 50
>>>>>>> 7e4fdc3d
        }
      }
    },
    "augments": [],
    "examples": [
      {
        "description": "link('Plugins').exists(intervalSecs(1))"
      }
    ],
    "params": [
      {
        "title": "param",
        "name": "secs",
        "lineNumber": 6,
        "description": {
          "type": "root",
          "children": [
            {
              "type": "paragraph",
              "children": [
                {
                  "type": "text",
                  "value": "Seconds to convert.",
                  "position": {
                    "start": {
                      "line": 1,
                      "column": 1,
                      "offset": 0
                    },
                    "end": {
                      "line": 1,
                      "column": 20,
                      "offset": 19
                    },
                    "indent": []
                  }
                }
              ],
              "position": {
                "start": {
                  "line": 1,
                  "column": 1,
                  "offset": 0
                },
                "end": {
                  "line": 1,
                  "column": 20,
                  "offset": 19
                },
                "indent": []
              }
            }
          ],
          "position": {
            "start": {
              "line": 1,
              "column": 1,
              "offset": 0
            },
            "end": {
              "line": 1,
              "column": 20,
              "offset": 19
            }
          }
        },
        "type": {
          "type": "NameExpression",
          "name": "number"
        }
      }
    ],
    "properties": [],
    "returns": [
      {
        "description": {
          "type": "root",
          "children": [
            {
              "type": "paragraph",
              "children": [
                {
                  "type": "text",
                  "value": "Milliseconds.",
                  "position": {
                    "start": {
                      "line": 1,
                      "column": 1,
                      "offset": 0
                    },
                    "end": {
                      "line": 1,
                      "column": 14,
                      "offset": 13
                    },
                    "indent": []
                  }
                }
              ],
              "position": {
                "start": {
                  "line": 1,
                  "column": 1,
                  "offset": 0
                },
                "end": {
                  "line": 1,
                  "column": 14,
                  "offset": 13
                },
                "indent": []
              }
            }
          ],
          "position": {
            "start": {
              "line": 1,
              "column": 1,
              "offset": 0
            },
            "end": {
              "line": 1,
              "column": 14,
              "offset": 13
            }
          }
        },
        "title": "returns",
        "type": {
          "type": "NameExpression",
          "name": "number"
        }
      }
    ],
    "sees": [],
    "throws": [],
    "todos": [],
    "name": "intervalSecs",
    "kind": "function",
    "memberof": "taiko",
    "scope": "static",
    "members": {
      "global": [],
      "inner": [],
      "instance": [],
      "events": [],
      "static": []
    },
    "path": [
      {
        "name": "intervalSecs",
        "kind": "function",
        "scope": "static"
      }
    ],
    "namespace": ".intervalSecs"
  },
  {
    "description": {
      "type": "root",
      "children": [
        {
          "type": "paragraph",
          "children": [
            {
              "type": "text",
              "value": "Converts seconds to milliseconds.",
              "position": {
                "start": {
                  "line": 1,
                  "column": 1,
                  "offset": 0
                },
                "end": {
                  "line": 1,
                  "column": 34,
                  "offset": 33
                },
                "indent": []
              }
            }
          ],
          "position": {
            "start": {
              "line": 1,
              "column": 1,
              "offset": 0
            },
            "end": {
              "line": 1,
              "column": 34,
              "offset": 33
            },
            "indent": []
          }
        }
      ],
      "position": {
        "start": {
          "line": 1,
          "column": 1,
          "offset": 0
        },
        "end": {
          "line": 1,
          "column": 34,
          "offset": 33
        }
      }
    },
    "tags": [
      {
        "title": "example",
        "description": "link('Plugins').exists(intervalSecs(1), timeoutSecs(10))",
        "lineNumber": 3
      },
      {
        "title": "param",
        "description": "Seconds to convert.",
        "lineNumber": 6,
        "type": {
          "type": "NameExpression",
          "name": "number"
        },
        "name": "secs"
      },
      {
        "title": "return",
        "description": "Milliseconds.",
        "lineNumber": 7,
        "type": {
          "type": "NameExpression",
          "name": "number"
        }
      }
    ],
    "loc": {
      "start": {
<<<<<<< HEAD
        "line": 1297,
        "column": 0
      },
      "end": {
        "line": 1305,
=======
        "line": 1286,
        "column": 0
      },
      "end": {
        "line": 1294,
>>>>>>> 7e4fdc3d
        "column": 3
      }
    },
    "context": {
      "loc": {
        "start": {
<<<<<<< HEAD
          "line": 1306,
          "column": 0
        },
        "end": {
          "line": 1306,
          "column": 42
=======
          "line": 1295,
          "column": 0
        },
        "end": {
          "line": 1295,
          "column": 49
>>>>>>> 7e4fdc3d
        }
      }
    },
    "augments": [],
    "examples": [
      {
        "description": "link('Plugins').exists(intervalSecs(1), timeoutSecs(10))"
      }
    ],
    "params": [
      {
        "title": "param",
        "name": "secs",
        "lineNumber": 6,
        "description": {
          "type": "root",
          "children": [
            {
              "type": "paragraph",
              "children": [
                {
                  "type": "text",
                  "value": "Seconds to convert.",
                  "position": {
                    "start": {
                      "line": 1,
                      "column": 1,
                      "offset": 0
                    },
                    "end": {
                      "line": 1,
                      "column": 20,
                      "offset": 19
                    },
                    "indent": []
                  }
                }
              ],
              "position": {
                "start": {
                  "line": 1,
                  "column": 1,
                  "offset": 0
                },
                "end": {
                  "line": 1,
                  "column": 20,
                  "offset": 19
                },
                "indent": []
              }
            }
          ],
          "position": {
            "start": {
              "line": 1,
              "column": 1,
              "offset": 0
            },
            "end": {
              "line": 1,
              "column": 20,
              "offset": 19
            }
          }
        },
        "type": {
          "type": "NameExpression",
          "name": "number"
        }
      }
    ],
    "properties": [],
    "returns": [
      {
        "description": {
          "type": "root",
          "children": [
            {
              "type": "paragraph",
              "children": [
                {
                  "type": "text",
                  "value": "Milliseconds.",
                  "position": {
                    "start": {
                      "line": 1,
                      "column": 1,
                      "offset": 0
                    },
                    "end": {
                      "line": 1,
                      "column": 14,
                      "offset": 13
                    },
                    "indent": []
                  }
                }
              ],
              "position": {
                "start": {
                  "line": 1,
                  "column": 1,
                  "offset": 0
                },
                "end": {
                  "line": 1,
                  "column": 14,
                  "offset": 13
                },
                "indent": []
              }
            }
          ],
          "position": {
            "start": {
              "line": 1,
              "column": 1,
              "offset": 0
            },
            "end": {
              "line": 1,
              "column": 14,
              "offset": 13
            }
          }
        },
        "title": "returns",
        "type": {
          "type": "NameExpression",
          "name": "number"
        }
      }
    ],
    "sees": [],
    "throws": [],
    "todos": [],
    "name": "timeoutSecs",
    "kind": "function",
    "memberof": "taiko",
    "scope": "static",
    "members": {
      "global": [],
      "inner": [],
      "instance": [],
      "events": [],
      "static": []
    },
    "path": [
      {
        "name": "timeoutSecs",
        "kind": "function",
        "scope": "static"
      }
    ],
    "namespace": ".timeoutSecs"
  },
  {
    "description": {
      "type": "root",
      "children": [
        {
          "type": "paragraph",
          "children": [
            {
              "type": "text",
              "value": "This function is used to improve the readability. It simply returns the parameter passed into it.",
              "position": {
                "start": {
                  "line": 1,
                  "column": 1,
                  "offset": 0
                },
                "end": {
                  "line": 1,
                  "column": 98,
                  "offset": 97
                },
                "indent": []
              }
            }
          ],
          "position": {
            "start": {
              "line": 1,
              "column": 1,
              "offset": 0
            },
            "end": {
              "line": 1,
              "column": 98,
              "offset": 97
            },
            "indent": []
          }
        }
      ],
      "position": {
        "start": {
          "line": 1,
          "column": 1,
          "offset": 0
        },
        "end": {
          "line": 1,
          "column": 98,
          "offset": 97
        }
      }
    },
    "tags": [
      {
        "title": "example",
        "description": "attach('c:/abc.txt', to('Please select a file:'))",
        "lineNumber": 3
      },
      {
        "title": "param",
        "description": null,
        "lineNumber": 6,
        "type": {
          "type": "UnionType",
          "elements": [
            {
              "type": "NameExpression",
              "name": "string"
            },
            {
              "type": "NameExpression",
              "name": "selector"
            }
          ]
        },
        "name": null,
        "errors": [
          "Missing or invalid tag name"
        ]
      },
      {
        "title": "return",
        "description": null,
        "lineNumber": 7,
        "type": {
          "type": "UnionType",
          "elements": [
            {
              "type": "NameExpression",
              "name": "string"
            },
            {
              "type": "NameExpression",
              "name": "selector"
            }
          ]
        }
      }
    ],
    "loc": {
      "start": {
<<<<<<< HEAD
        "line": 1308,
        "column": 0
      },
      "end": {
        "line": 1316,
=======
        "line": 1297,
        "column": 0
      },
      "end": {
        "line": 1305,
>>>>>>> 7e4fdc3d
        "column": 3
      }
    },
    "context": {
      "loc": {
        "start": {
<<<<<<< HEAD
          "line": 1317,
          "column": 0
        },
        "end": {
          "line": 1317,
=======
          "line": 1306,
          "column": 0
        },
        "end": {
          "line": 1306,
>>>>>>> 7e4fdc3d
          "column": 27
        }
      }
    },
    "augments": [],
    "examples": [
      {
        "description": "attach('c:/abc.txt', to('Please select a file:'))"
      }
    ],
    "params": [
      {
        "title": "param",
        "name": "e",
<<<<<<< HEAD
        "lineNumber": 1317
=======
        "lineNumber": 1306
>>>>>>> 7e4fdc3d
      }
    ],
    "properties": [],
    "returns": [
      {
        "description": {
          "type": "root",
          "children": [],
          "position": {
            "start": {
              "line": 1,
              "column": 1,
              "offset": 0
            },
            "end": {
              "line": 1,
              "column": 1,
              "offset": 0
            }
          }
        },
        "title": "returns",
        "type": {
          "type": "UnionType",
          "elements": [
            {
              "type": "NameExpression",
              "name": "string"
            },
            {
              "type": "NameExpression",
              "name": "selector"
            }
          ]
        }
      }
    ],
    "sees": [],
    "throws": [],
    "todos": [],
    "name": "to",
    "kind": "function",
    "memberof": "taiko",
    "scope": "static",
    "members": {
      "global": [],
      "inner": [],
      "instance": [],
      "events": [],
      "static": []
    },
    "path": [
      {
        "name": "to",
        "kind": "function",
        "scope": "static"
      }
    ],
    "namespace": ".to"
  },
  {
    "description": {
      "type": "root",
      "children": [
        {
          "type": "paragraph",
          "children": [
            {
              "type": "text",
              "value": "This function is used to improve the readability. It simply returns the parameter passed into it.",
              "position": {
                "start": {
                  "line": 1,
                  "column": 1,
                  "offset": 0
                },
                "end": {
                  "line": 1,
                  "column": 98,
                  "offset": 97
                },
                "indent": []
              }
            }
          ],
          "position": {
            "start": {
              "line": 1,
              "column": 1,
              "offset": 0
            },
            "end": {
              "line": 1,
              "column": 98,
              "offset": 97
            },
            "indent": []
          }
        }
      ],
      "position": {
        "start": {
          "line": 1,
          "column": 1,
          "offset": 0
        },
        "end": {
          "line": 1,
          "column": 98,
          "offset": 97
        }
      }
    },
    "tags": [
      {
        "title": "example",
        "description": "write(\"user\", into('Username:'))",
        "lineNumber": 3
      },
      {
        "title": "param",
        "description": null,
        "lineNumber": 6,
        "type": {
          "type": "UnionType",
          "elements": [
            {
              "type": "NameExpression",
              "name": "string"
            },
            {
              "type": "NameExpression",
              "name": "selector"
            }
          ]
        },
        "name": null,
        "errors": [
          "Missing or invalid tag name"
        ]
      },
      {
        "title": "return",
        "description": null,
        "lineNumber": 7,
        "type": {
          "type": "UnionType",
          "elements": [
            {
              "type": "NameExpression",
              "name": "string"
            },
            {
              "type": "NameExpression",
              "name": "selector"
            }
          ]
        }
      }
    ],
    "loc": {
      "start": {
<<<<<<< HEAD
        "line": 1319,
        "column": 0
      },
      "end": {
        "line": 1327,
=======
        "line": 1308,
        "column": 0
      },
      "end": {
        "line": 1316,
>>>>>>> 7e4fdc3d
        "column": 3
      }
    },
    "context": {
      "loc": {
        "start": {
<<<<<<< HEAD
          "line": 1328,
          "column": 0
        },
        "end": {
          "line": 1328,
=======
          "line": 1317,
          "column": 0
        },
        "end": {
          "line": 1317,
>>>>>>> 7e4fdc3d
          "column": 29
        }
      }
    },
    "augments": [],
    "examples": [
      {
        "description": "write(\"user\", into('Username:'))"
      }
    ],
    "params": [
      {
        "title": "param",
        "name": "e",
<<<<<<< HEAD
        "lineNumber": 1328
=======
        "lineNumber": 1317
>>>>>>> 7e4fdc3d
      }
    ],
    "properties": [],
    "returns": [
      {
        "description": {
          "type": "root",
          "children": [],
          "position": {
            "start": {
              "line": 1,
              "column": 1,
              "offset": 0
            },
            "end": {
              "line": 1,
              "column": 1,
              "offset": 0
            }
          }
        },
        "title": "returns",
        "type": {
          "type": "UnionType",
          "elements": [
            {
              "type": "NameExpression",
              "name": "string"
            },
            {
              "type": "NameExpression",
              "name": "selector"
            }
          ]
        }
      }
    ],
    "sees": [],
    "throws": [],
    "todos": [],
    "name": "into",
    "kind": "function",
    "memberof": "taiko",
    "scope": "static",
    "members": {
      "global": [],
      "inner": [],
      "instance": [],
      "events": [],
      "static": []
    },
    "path": [
      {
        "name": "into",
        "kind": "function",
        "scope": "static"
      }
    ],
    "namespace": ".into"
  },
  {
    "description": {
      "type": "root",
      "children": [
        {
          "type": "paragraph",
          "children": [
            {
              "type": "text",
              "value": "This function is used to wait for number of secs given.",
              "position": {
                "start": {
                  "line": 1,
                  "column": 1,
                  "offset": 0
                },
                "end": {
                  "line": 1,
                  "column": 56,
                  "offset": 55
                },
                "indent": []
              }
            }
          ],
          "position": {
            "start": {
              "line": 1,
              "column": 1,
              "offset": 0
            },
            "end": {
              "line": 1,
              "column": 56,
              "offset": 55
            },
            "indent": []
          }
        }
      ],
      "position": {
        "start": {
          "line": 1,
          "column": 1,
          "offset": 0
        },
        "end": {
          "line": 1,
          "column": 56,
          "offset": 55
        }
      }
    },
    "tags": [
      {
        "title": "example",
        "description": "waitFor(intervalSecs(5))",
        "lineNumber": 3
      },
      {
        "title": "param",
        "description": null,
        "lineNumber": 6,
        "type": {
          "type": "UnionType",
          "elements": [
            {
              "type": "NameExpression",
              "name": "number"
            },
            {
              "type": "NameExpression",
              "name": "time"
            }
          ]
        },
        "name": null,
        "errors": [
          "Missing or invalid tag name"
        ]
      },
      {
        "title": "return",
        "description": null,
        "lineNumber": 7,
        "type": {
          "type": "NameExpression",
          "name": "promise"
        }
      }
    ],
    "loc": {
      "start": {
<<<<<<< HEAD
        "line": 1330,
        "column": 0
      },
      "end": {
        "line": 1338,
=======
        "line": 1319,
        "column": 0
      },
      "end": {
        "line": 1327,
>>>>>>> 7e4fdc3d
        "column": 3
      }
    },
    "context": {
      "loc": {
        "start": {
<<<<<<< HEAD
          "line": 1339,
          "column": 0
        },
        "end": {
          "line": 1339,
=======
          "line": 1328,
          "column": 0
        },
        "end": {
          "line": 1328,
>>>>>>> 7e4fdc3d
          "column": 33
        }
      }
    },
    "augments": [],
    "examples": [
      {
        "description": "waitFor(intervalSecs(5))"
      }
    ],
    "params": [],
    "properties": [],
    "returns": [
      {
        "description": {
          "type": "root",
          "children": [],
          "position": {
            "start": {
              "line": 1,
              "column": 1,
              "offset": 0
            },
            "end": {
              "line": 1,
              "column": 1,
              "offset": 0
            }
          }
        },
        "title": "returns",
        "type": {
          "type": "NameExpression",
          "name": "promise"
        }
      }
    ],
    "sees": [],
    "throws": [],
    "todos": [],
    "name": "waitFor",
    "memberof": "taiko",
    "scope": "static",
    "members": {
      "global": [],
      "inner": [],
      "instance": [],
      "events": [],
      "static": []
    },
    "path": [
      {
        "name": "waitFor",
        "scope": "static"
      }
    ],
    "namespace": ".waitFor"
  },
  {
    "description": {
      "type": "root",
      "children": [
        {
          "type": "paragraph",
          "children": [
            {
              "type": "text",
              "value": "Identifies an element on the page.",
              "position": {
                "start": {
                  "line": 1,
                  "column": 1,
                  "offset": 0
                },
                "end": {
                  "line": 1,
                  "column": 35,
                  "offset": 34
                },
                "indent": []
              }
            }
          ],
          "position": {
            "start": {
              "line": 1,
              "column": 1,
              "offset": 0
            },
            "end": {
              "line": 1,
              "column": 35,
              "offset": 34
            },
            "indent": []
          }
        }
      ],
      "position": {
        "start": {
          "line": 1,
          "column": 1,
          "offset": 0
        },
        "end": {
          "line": 1,
          "column": 35,
          "offset": 34
        }
      }
    },
    "tags": [
      {
        "title": "callback",
        "description": "selector",
        "lineNumber": 2
      },
      {
        "title": "function",
        "description": null,
        "lineNumber": 3,
        "name": null
      },
      {
        "title": "example",
        "description": "link('Sign in')\nbutton('Get Started')\n$('#id')\ntext('Home')",
        "lineNumber": 4
      },
      {
        "title": "param",
        "description": "Text to identify the element.",
        "lineNumber": 10,
        "type": {
          "type": "NameExpression",
          "name": "string"
        },
        "name": "text"
      },
      {
        "title": "param",
        "description": null,
        "lineNumber": 11,
        "type": {
          "type": "RestType",
          "expression": {
            "type": "NameExpression",
            "name": "string"
          }
        },
        "name": "args"
      }
    ],
    "loc": {
      "start": {
<<<<<<< HEAD
        "line": 1596,
        "column": 0
      },
      "end": {
        "line": 1608,
=======
        "line": 1585,
        "column": 0
      },
      "end": {
        "line": 1597,
>>>>>>> 7e4fdc3d
        "column": 3
      }
    },
    "context": {
      "loc": {
        "start": {
<<<<<<< HEAD
          "line": 1634,
          "column": 0
        },
        "end": {
          "line": 1663,
=======
          "line": 1623,
          "column": 0
        },
        "end": {
          "line": 1652,
>>>>>>> 7e4fdc3d
          "column": 1
        }
      }
    },
    "augments": [],
    "examples": [
      {
        "description": "link('Sign in')\nbutton('Get Started')\n$('#id')\ntext('Home')"
      }
    ],
    "params": [
      {
        "title": "param",
        "name": "text",
        "lineNumber": 10,
        "description": {
          "type": "root",
          "children": [
            {
              "type": "paragraph",
              "children": [
                {
                  "type": "text",
                  "value": "Text to identify the element.",
                  "position": {
                    "start": {
                      "line": 1,
                      "column": 1,
                      "offset": 0
                    },
                    "end": {
                      "line": 1,
                      "column": 30,
                      "offset": 29
                    },
                    "indent": []
                  }
                }
              ],
              "position": {
                "start": {
                  "line": 1,
                  "column": 1,
                  "offset": 0
                },
                "end": {
                  "line": 1,
                  "column": 30,
                  "offset": 29
                },
                "indent": []
              }
            }
          ],
          "position": {
            "start": {
              "line": 1,
              "column": 1,
              "offset": 0
            },
            "end": {
              "line": 1,
              "column": 30,
              "offset": 29
            }
          }
        },
        "type": {
          "type": "NameExpression",
          "name": "string"
        }
      },
      {
        "title": "param",
        "name": "args",
        "lineNumber": 11,
        "type": {
          "type": "RestType",
          "expression": {
            "type": "NameExpression",
            "name": "string"
          }
        }
      }
    ],
    "properties": [],
    "returns": [],
    "sees": [],
    "throws": [],
    "todos": [],
    "kind": "function",
    "name": "selector",
    "type": {
      "type": "NameExpression",
      "name": "Function"
    },
    "members": {
      "global": [],
      "inner": [],
      "instance": [],
      "events": [],
      "static": []
    },
    "path": [
      {
        "name": "selector",
        "kind": "function"
      }
    ],
    "namespace": "selector"
  },
  {
    "description": {
      "type": "root",
      "children": [
        {
          "type": "paragraph",
          "children": [
            {
              "type": "text",
              "value": "Lets you perform relative HTML element searches.",
              "position": {
                "start": {
                  "line": 1,
                  "column": 1,
                  "offset": 0
                },
                "end": {
                  "line": 1,
                  "column": 49,
                  "offset": 48
                },
                "indent": []
              }
            }
          ],
          "position": {
            "start": {
              "line": 1,
              "column": 1,
              "offset": 0
            },
            "end": {
              "line": 1,
              "column": 49,
              "offset": 48
            },
            "indent": []
          }
        }
      ],
      "position": {
        "start": {
          "line": 1,
          "column": 1,
          "offset": 0
        },
        "end": {
          "line": 1,
          "column": 49,
          "offset": 48
        }
      }
    },
    "tags": [
      {
        "title": "callback",
        "description": "relativeSelector",
        "lineNumber": 2
      },
      {
        "title": "function",
        "description": null,
        "lineNumber": 3,
        "name": null
      },
      {
        "title": "example",
        "description": "near('Home')\ntoLeftOf('Sign in')\ntoRightOf('Get Started')\nabove('Sign in')\nbelow('Home')",
        "lineNumber": 4
      },
      {
        "title": "param",
        "description": "Web element selector.",
        "lineNumber": 11,
        "type": {
          "type": "UnionType",
          "elements": [
            {
              "type": "NameExpression",
              "name": "selector"
            },
            {
              "type": "NameExpression",
              "name": "string"
            }
          ]
        },
        "name": "selector"
      },
      {
        "title": "returns",
        "description": null,
        "lineNumber": 12,
        "type": {
          "type": "NameExpression",
          "name": "RelativeSearchElement"
        }
      }
    ],
    "loc": {
      "start": {
<<<<<<< HEAD
        "line": 1610,
        "column": 0
      },
      "end": {
        "line": 1623,
=======
        "line": 1599,
        "column": 0
      },
      "end": {
        "line": 1612,
>>>>>>> 7e4fdc3d
        "column": 3
      }
    },
    "context": {
      "loc": {
        "start": {
<<<<<<< HEAD
          "line": 1634,
          "column": 0
        },
        "end": {
          "line": 1663,
=======
          "line": 1623,
          "column": 0
        },
        "end": {
          "line": 1652,
>>>>>>> 7e4fdc3d
          "column": 1
        }
      }
    },
    "augments": [],
    "examples": [
      {
        "description": "near('Home')\ntoLeftOf('Sign in')\ntoRightOf('Get Started')\nabove('Sign in')\nbelow('Home')"
      }
    ],
    "params": [
      {
        "title": "param",
        "name": "selector",
        "lineNumber": 11,
        "description": {
          "type": "root",
          "children": [
            {
              "type": "paragraph",
              "children": [
                {
                  "type": "text",
                  "value": "Web element selector.",
                  "position": {
                    "start": {
                      "line": 1,
                      "column": 1,
                      "offset": 0
                    },
                    "end": {
                      "line": 1,
                      "column": 22,
                      "offset": 21
                    },
                    "indent": []
                  }
                }
              ],
              "position": {
                "start": {
                  "line": 1,
                  "column": 1,
                  "offset": 0
                },
                "end": {
                  "line": 1,
                  "column": 22,
                  "offset": 21
                },
                "indent": []
              }
            }
          ],
          "position": {
            "start": {
              "line": 1,
              "column": 1,
              "offset": 0
            },
            "end": {
              "line": 1,
              "column": 22,
              "offset": 21
            }
          }
        },
        "type": {
          "type": "UnionType",
          "elements": [
            {
              "type": "NameExpression",
              "name": "selector"
            },
            {
              "type": "NameExpression",
              "name": "string"
            }
          ]
        }
      }
    ],
    "properties": [],
    "returns": [
      {
        "description": {
          "type": "root",
          "children": [],
          "position": {
            "start": {
              "line": 1,
              "column": 1,
              "offset": 0
            },
            "end": {
              "line": 1,
              "column": 1,
              "offset": 0
            }
          }
        },
        "title": "returns",
        "type": {
          "type": "NameExpression",
          "name": "RelativeSearchElement"
        }
      }
    ],
    "sees": [],
    "throws": [],
    "todos": [],
    "kind": "function",
    "name": "relativeSelector",
    "type": {
      "type": "NameExpression",
      "name": "Function"
    },
    "members": {
      "global": [],
      "inner": [],
      "instance": [],
      "events": [],
      "static": []
    },
    "path": [
      {
        "name": "relativeSelector",
        "kind": "function"
      }
    ],
    "namespace": "relativeSelector"
  },
  {
    "description": {
      "type": "root",
      "children": [
        {
          "type": "paragraph",
          "children": [
            {
              "type": "text",
              "value": "Represents a relative HTML element search. This is returned by ",
              "position": {
                "start": {
                  "line": 1,
                  "column": 1,
                  "offset": 0
                },
                "end": {
                  "line": 1,
                  "column": 64,
                  "offset": 63
                },
                "indent": []
              }
            },
            {
              "type": "link",
              "url": "relativeSelector",
              "title": null,
              "jsdoc": true,
              "children": [
                {
                  "type": "text",
                  "value": "relativeSelector"
                }
              ],
              "position": {
                "start": {
                  "line": 1,
                  "column": 64,
                  "offset": 63
                },
                "end": {
                  "line": 1,
                  "column": 88,
                  "offset": 87
                },
                "indent": []
              }
            }
          ],
          "position": {
            "start": {
              "line": 1,
              "column": 1,
              "offset": 0
            },
            "end": {
              "line": 1,
              "column": 88,
              "offset": 87
            },
            "indent": []
          }
        }
      ],
      "position": {
        "start": {
          "line": 1,
          "column": 1,
          "offset": 0
        },
        "end": {
          "line": 1,
          "column": 88,
          "offset": 87
        }
      }
    },
    "tags": [
      {
        "title": "example",
        "description": "// returns RelativeSearchElement\nabove('username')",
        "lineNumber": 3
      },
      {
        "title": "typedef",
        "description": null,
        "lineNumber": 7,
        "type": {
          "type": "NameExpression",
          "name": "Object"
        },
        "name": "RelativeSearchElement"
      }
    ],
    "loc": {
      "start": {
<<<<<<< HEAD
        "line": 1625,
        "column": 0
      },
      "end": {
        "line": 1633,
=======
        "line": 1614,
        "column": 0
      },
      "end": {
        "line": 1622,
>>>>>>> 7e4fdc3d
        "column": 3
      }
    },
    "context": {
      "loc": {
        "start": {
<<<<<<< HEAD
          "line": 1634,
          "column": 0
        },
        "end": {
          "line": 1663,
=======
          "line": 1623,
          "column": 0
        },
        "end": {
          "line": 1652,
>>>>>>> 7e4fdc3d
          "column": 1
        }
      }
    },
    "augments": [],
    "examples": [
      {
        "description": "// returns RelativeSearchElement\nabove('username')"
      }
    ],
    "params": [],
    "properties": [],
    "returns": [],
    "sees": [],
    "throws": [],
    "todos": [],
    "kind": "typedef",
    "name": "RelativeSearchElement",
    "type": {
      "type": "NameExpression",
      "name": "Object"
    },
    "constructorComment": {
      "description": "",
      "tags": [
        {
          "title": "class",
          "description": null,
          "lineNumber": 1,
          "type": null,
          "name": null
        },
        {
          "title": "ignore",
          "description": null,
          "lineNumber": 2
        }
      ],
      "loc": {
        "start": {
<<<<<<< HEAD
          "line": 1635,
          "column": 4
        },
        "end": {
          "line": 1638,
=======
          "line": 1624,
          "column": 4
        },
        "end": {
          "line": 1627,
>>>>>>> 7e4fdc3d
          "column": 7
        }
      },
      "context": {
        "loc": {
          "start": {
<<<<<<< HEAD
            "line": 1639,
            "column": 4
          },
          "end": {
            "line": 1643,
            "column": 5
          }
        },
        "sortKey": "undefined 00001639",
=======
            "line": 1628,
            "column": 4
          },
          "end": {
            "line": 1632,
            "column": 5
          }
        },
        "sortKey": "undefined 00001628",
>>>>>>> 7e4fdc3d
        "code": "{\n    /**\n     * @class\n     * @ignore\n     */\n    constructor(condition, value, desc) {\n        this.condition = condition;\n        this.value = value;\n        this.desc = desc;\n    }\n\n    async validNodes(nodeId) {\n        let matchingNode, minDiff = Infinity;\n        const results = await this.value;\n        for (const result of results) {\n            if (await this.condition(nodeId, result.result)) {\n                const diff = await boundingBox.getPositionalDifference(dom, nodeId, result.elem);\n                if (diff < minDiff) {\n                    minDiff = diff;\n                    matchingNode = { elem: result.elem, dist: diff };\n                }\n            }\n        }\n        return matchingNode;\n    }\n\n    toString() {\n        return this.desc;\n    }\n}"
      },
      "augments": [],
      "errors": [],
      "examples": [],
      "params": [],
      "properties": [],
      "returns": [],
      "sees": [],
      "throws": [],
      "todos": [],
      "kind": "class",
      "ignore": true
    },
    "members": {
      "global": [],
      "inner": [],
      "instance": [],
      "events": [],
      "static": []
    },
    "path": [
      {
        "name": "RelativeSearchElement",
        "kind": "typedef"
      }
    ],
    "namespace": "RelativeSearchElement"
  },
  {
    "description": {
      "type": "root",
      "children": [
        {
          "type": "paragraph",
          "children": [
            {
              "type": "text",
              "value": "Wrapper object for the element present on the web page. Extra methods are avaliable based on the element type.",
              "position": {
                "start": {
                  "line": 1,
                  "column": 1,
                  "offset": 0
                },
                "end": {
                  "line": 1,
                  "column": 111,
                  "offset": 110
                },
                "indent": []
              }
            }
          ],
          "position": {
            "start": {
              "line": 1,
              "column": 1,
              "offset": 0
            },
            "end": {
              "line": 1,
              "column": 111,
              "offset": 110
            },
            "indent": []
          }
        },
        {
          "type": "list",
          "ordered": false,
          "start": null,
          "loose": false,
          "children": [
            {
              "type": "listItem",
              "loose": false,
              "checked": null,
              "children": [
                {
                  "type": "paragraph",
                  "children": [
                    {
                      "type": "inlineCode",
                      "value": "get()",
                      "position": {
                        "start": {
                          "line": 3,
                          "column": 3,
                          "offset": 114
                        },
                        "end": {
                          "line": 3,
                          "column": 10,
                          "offset": 121
                        },
                        "indent": []
                      }
                    },
                    {
                      "type": "text",
                      "value": ", ",
                      "position": {
                        "start": {
                          "line": 3,
                          "column": 10,
                          "offset": 121
                        },
                        "end": {
                          "line": 3,
                          "column": 12,
                          "offset": 123
                        },
                        "indent": []
                      }
                    },
                    {
                      "type": "inlineCode",
                      "value": "exists()",
                      "position": {
                        "start": {
                          "line": 3,
                          "column": 12,
                          "offset": 123
                        },
                        "end": {
                          "line": 3,
                          "column": 22,
                          "offset": 133
                        },
                        "indent": []
                      }
                    },
                    {
                      "type": "text",
                      "value": ", ",
                      "position": {
                        "start": {
                          "line": 3,
                          "column": 22,
                          "offset": 133
                        },
                        "end": {
                          "line": 3,
                          "column": 24,
                          "offset": 135
                        },
                        "indent": []
                      }
                    },
                    {
                      "type": "inlineCode",
                      "value": "description",
                      "position": {
                        "start": {
                          "line": 3,
                          "column": 24,
                          "offset": 135
                        },
                        "end": {
                          "line": 3,
                          "column": 37,
                          "offset": 148
                        },
                        "indent": []
                      }
                    },
                    {
                      "type": "text",
                      "value": " for all the elements.",
                      "position": {
                        "start": {
                          "line": 3,
                          "column": 37,
                          "offset": 148
                        },
                        "end": {
                          "line": 3,
                          "column": 59,
                          "offset": 170
                        },
                        "indent": []
                      }
                    }
                  ],
                  "position": {
                    "start": {
                      "line": 3,
                      "column": 3,
                      "offset": 114
                    },
                    "end": {
                      "line": 3,
                      "column": 59,
                      "offset": 170
                    },
                    "indent": []
                  }
                }
              ],
              "position": {
                "start": {
                  "line": 3,
                  "column": 1,
                  "offset": 112
                },
                "end": {
                  "line": 3,
                  "column": 59,
                  "offset": 170
                },
                "indent": []
              }
            },
            {
              "type": "listItem",
              "loose": false,
              "checked": null,
              "children": [
                {
                  "type": "paragraph",
                  "children": [
                    {
                      "type": "inlineCode",
                      "value": "value()",
                      "position": {
                        "start": {
                          "line": 4,
                          "column": 3,
                          "offset": 173
                        },
                        "end": {
                          "line": 4,
                          "column": 12,
                          "offset": 182
                        },
                        "indent": []
                      }
                    },
                    {
                      "type": "text",
                      "value": " for input field, fileField and text field.",
                      "position": {
                        "start": {
                          "line": 4,
                          "column": 12,
                          "offset": 182
                        },
                        "end": {
                          "line": 4,
                          "column": 55,
                          "offset": 225
                        },
                        "indent": []
                      }
                    }
                  ],
                  "position": {
                    "start": {
                      "line": 4,
                      "column": 3,
                      "offset": 173
                    },
                    "end": {
                      "line": 4,
                      "column": 55,
                      "offset": 225
                    },
                    "indent": []
                  }
                }
              ],
              "position": {
                "start": {
                  "line": 4,
                  "column": 1,
                  "offset": 171
                },
                "end": {
                  "line": 4,
                  "column": 55,
                  "offset": 225
                },
                "indent": []
              }
            },
            {
              "type": "listItem",
              "loose": false,
              "checked": null,
              "children": [
                {
                  "type": "paragraph",
                  "children": [
                    {
                      "type": "inlineCode",
                      "value": "value()",
                      "position": {
                        "start": {
                          "line": 5,
                          "column": 3,
                          "offset": 228
                        },
                        "end": {
                          "line": 5,
                          "column": 12,
                          "offset": 237
                        },
                        "indent": []
                      }
                    },
                    {
                      "type": "text",
                      "value": ", ",
                      "position": {
                        "start": {
                          "line": 5,
                          "column": 12,
                          "offset": 237
                        },
                        "end": {
                          "line": 5,
                          "column": 14,
                          "offset": 239
                        },
                        "indent": []
                      }
                    },
                    {
                      "type": "inlineCode",
                      "value": "select()",
                      "position": {
                        "start": {
                          "line": 5,
                          "column": 14,
                          "offset": 239
                        },
                        "end": {
                          "line": 5,
                          "column": 24,
                          "offset": 249
                        },
                        "indent": []
                      }
                    },
                    {
                      "type": "text",
                      "value": " for combo box.",
                      "position": {
                        "start": {
                          "line": 5,
                          "column": 24,
                          "offset": 249
                        },
                        "end": {
                          "line": 5,
                          "column": 39,
                          "offset": 264
                        },
                        "indent": []
                      }
                    }
                  ],
                  "position": {
                    "start": {
                      "line": 5,
                      "column": 3,
                      "offset": 228
                    },
                    "end": {
                      "line": 5,
                      "column": 39,
                      "offset": 264
                    },
                    "indent": []
                  }
                }
              ],
              "position": {
                "start": {
                  "line": 5,
                  "column": 1,
                  "offset": 226
                },
                "end": {
                  "line": 5,
                  "column": 39,
                  "offset": 264
                },
                "indent": []
              }
            },
            {
              "type": "listItem",
              "loose": false,
              "checked": null,
              "children": [
                {
                  "type": "paragraph",
                  "children": [
                    {
                      "type": "inlineCode",
                      "value": "check()",
                      "position": {
                        "start": {
                          "line": 6,
                          "column": 3,
                          "offset": 267
                        },
                        "end": {
                          "line": 6,
                          "column": 12,
                          "offset": 276
                        },
                        "indent": []
                      }
                    },
                    {
                      "type": "text",
                      "value": ", ",
                      "position": {
                        "start": {
                          "line": 6,
                          "column": 12,
                          "offset": 276
                        },
                        "end": {
                          "line": 6,
                          "column": 14,
                          "offset": 278
                        },
                        "indent": []
                      }
                    },
                    {
                      "type": "inlineCode",
                      "value": "uncheck()",
                      "position": {
                        "start": {
                          "line": 6,
                          "column": 14,
                          "offset": 278
                        },
                        "end": {
                          "line": 6,
                          "column": 25,
                          "offset": 289
                        },
                        "indent": []
                      }
                    },
                    {
                      "type": "text",
                      "value": ", ",
                      "position": {
                        "start": {
                          "line": 6,
                          "column": 25,
                          "offset": 289
                        },
                        "end": {
                          "line": 6,
                          "column": 27,
                          "offset": 291
                        },
                        "indent": []
                      }
                    },
                    {
                      "type": "inlineCode",
                      "value": "isChecked()",
                      "position": {
                        "start": {
                          "line": 6,
                          "column": 27,
                          "offset": 291
                        },
                        "end": {
                          "line": 6,
                          "column": 40,
                          "offset": 304
                        },
                        "indent": []
                      }
                    },
                    {
                      "type": "text",
                      "value": " for checkbox.",
                      "position": {
                        "start": {
                          "line": 6,
                          "column": 40,
                          "offset": 304
                        },
                        "end": {
                          "line": 6,
                          "column": 54,
                          "offset": 318
                        },
                        "indent": []
                      }
                    }
                  ],
                  "position": {
                    "start": {
                      "line": 6,
                      "column": 3,
                      "offset": 267
                    },
                    "end": {
                      "line": 6,
                      "column": 54,
                      "offset": 318
                    },
                    "indent": []
                  }
                }
              ],
              "position": {
                "start": {
                  "line": 6,
                  "column": 1,
                  "offset": 265
                },
                "end": {
                  "line": 6,
                  "column": 54,
                  "offset": 318
                },
                "indent": []
              }
            },
            {
              "type": "listItem",
              "loose": false,
              "checked": null,
              "children": [
                {
                  "type": "paragraph",
                  "children": [
                    {
                      "type": "inlineCode",
                      "value": "select()",
                      "position": {
                        "start": {
                          "line": 7,
                          "column": 3,
                          "offset": 321
                        },
                        "end": {
                          "line": 7,
                          "column": 13,
                          "offset": 331
                        },
                        "indent": []
                      }
                    },
                    {
                      "type": "text",
                      "value": ", ",
                      "position": {
                        "start": {
                          "line": 7,
                          "column": 13,
                          "offset": 331
                        },
                        "end": {
                          "line": 7,
                          "column": 15,
                          "offset": 333
                        },
                        "indent": []
                      }
                    },
                    {
                      "type": "inlineCode",
                      "value": "deselect()",
                      "position": {
                        "start": {
                          "line": 7,
                          "column": 15,
                          "offset": 333
                        },
                        "end": {
                          "line": 7,
                          "column": 27,
                          "offset": 345
                        },
                        "indent": []
                      }
                    },
                    {
                      "type": "text",
                      "value": ", ",
                      "position": {
                        "start": {
                          "line": 7,
                          "column": 27,
                          "offset": 345
                        },
                        "end": {
                          "line": 7,
                          "column": 29,
                          "offset": 347
                        },
                        "indent": []
                      }
                    },
                    {
                      "type": "inlineCode",
                      "value": "isSelected()",
                      "position": {
                        "start": {
                          "line": 7,
                          "column": 29,
                          "offset": 347
                        },
                        "end": {
                          "line": 7,
                          "column": 43,
                          "offset": 361
                        },
                        "indent": []
                      }
                    },
                    {
                      "type": "text",
                      "value": " for radio button.",
                      "position": {
                        "start": {
                          "line": 7,
                          "column": 43,
                          "offset": 361
                        },
                        "end": {
                          "line": 7,
                          "column": 61,
                          "offset": 379
                        },
                        "indent": []
                      }
                    }
                  ],
                  "position": {
                    "start": {
                      "line": 7,
                      "column": 3,
                      "offset": 321
                    },
                    "end": {
                      "line": 7,
                      "column": 61,
                      "offset": 379
                    },
                    "indent": []
                  }
                }
              ],
              "position": {
                "start": {
                  "line": 7,
                  "column": 1,
                  "offset": 319
                },
                "end": {
                  "line": 7,
                  "column": 61,
                  "offset": 379
                },
                "indent": []
              }
            }
          ],
          "position": {
            "start": {
              "line": 3,
              "column": 1,
              "offset": 112
            },
            "end": {
              "line": 7,
              "column": 61,
              "offset": 379
            },
            "indent": [
              1,
              1,
              1,
              1
            ]
          }
        }
      ],
      "position": {
        "start": {
          "line": 1,
          "column": 1,
          "offset": 0
        },
        "end": {
          "line": 7,
          "column": 61,
          "offset": 379
        }
      }
    },
    "tags": [
      {
        "title": "typedef",
        "description": null,
        "lineNumber": 9,
        "type": {
          "type": "NameExpression",
          "name": "Object"
        },
        "name": "ElementWrapper"
      },
      {
        "title": "property",
        "description": "@private {function} get - DOM element getter.",
        "lineNumber": 10,
        "type": null,
        "errors": [
          "Missing or invalid tag type"
        ],
        "name": "null"
      },
      {
        "title": "property",
        "description": "Checks existence for element.",
        "lineNumber": 11,
        "type": {
          "type": "FunctionType",
          "params": [
            {
              "type": "NameExpression",
              "name": "number"
            },
            {
              "type": "NameExpression",
              "name": "number"
            }
          ],
          "result": null
        },
        "name": "exists"
      },
      {
        "title": "property",
        "description": "Describing the operation performed.",
        "lineNumber": 12,
        "type": {
          "type": "NameExpression",
          "name": "string"
        },
        "name": "description"
      },
      {
        "title": "example",
        "description": "link('google').exists()\nlink('google').exists(intervalSecs(1), timeoutSecs(10))\nlink('google').description\ntextField('username').value()",
        "lineNumber": 14
      }
    ],
    "loc": {
      "start": {
<<<<<<< HEAD
        "line": 1665,
        "column": 0
      },
      "end": {
        "line": 1684,
=======
        "line": 1654,
        "column": 0
      },
      "end": {
        "line": 1673,
>>>>>>> 7e4fdc3d
        "column": 3
      }
    },
    "context": {
      "loc": {
        "start": {
<<<<<<< HEAD
          "line": 1686,
          "column": 0
        },
        "end": {
          "line": 1693,
=======
          "line": 1675,
          "column": 0
        },
        "end": {
          "line": 1682,
>>>>>>> 7e4fdc3d
          "column": 2
        }
      }
    },
    "augments": [],
    "examples": [
      {
        "description": "link('google').exists()\nlink('google').exists(intervalSecs(1), timeoutSecs(10))\nlink('google').description\ntextField('username').value()"
      }
    ],
    "params": [],
    "properties": [
      {
        "title": "property",
        "name": "exists",
        "lineNumber": 11,
        "description": {
          "type": "root",
          "children": [
            {
              "type": "paragraph",
              "children": [
                {
                  "type": "text",
                  "value": "Checks existence for element.",
                  "position": {
                    "start": {
                      "line": 1,
                      "column": 1,
                      "offset": 0
                    },
                    "end": {
                      "line": 1,
                      "column": 30,
                      "offset": 29
                    },
                    "indent": []
                  }
                }
              ],
              "position": {
                "start": {
                  "line": 1,
                  "column": 1,
                  "offset": 0
                },
                "end": {
                  "line": 1,
                  "column": 30,
                  "offset": 29
                },
                "indent": []
              }
            }
          ],
          "position": {
            "start": {
              "line": 1,
              "column": 1,
              "offset": 0
            },
            "end": {
              "line": 1,
              "column": 30,
              "offset": 29
            }
          }
        },
        "type": {
          "type": "FunctionType",
          "params": [
            {
              "type": "NameExpression",
              "name": "number"
            },
            {
              "type": "NameExpression",
              "name": "number"
            }
          ],
          "result": null
        }
      },
      {
        "title": "property",
        "name": "description",
        "lineNumber": 12,
        "description": {
          "type": "root",
          "children": [
            {
              "type": "paragraph",
              "children": [
                {
                  "type": "text",
                  "value": "Describing the operation performed.",
                  "position": {
                    "start": {
                      "line": 1,
                      "column": 1,
                      "offset": 0
                    },
                    "end": {
                      "line": 1,
                      "column": 36,
                      "offset": 35
                    },
                    "indent": []
                  }
                }
              ],
              "position": {
                "start": {
                  "line": 1,
                  "column": 1,
                  "offset": 0
                },
                "end": {
                  "line": 1,
                  "column": 36,
                  "offset": 35
                },
                "indent": []
              }
            }
          ],
          "position": {
            "start": {
              "line": 1,
              "column": 1,
              "offset": 0
            },
            "end": {
              "line": 1,
              "column": 36,
              "offset": 35
            }
          }
        },
        "type": {
          "type": "NameExpression",
          "name": "string"
        }
      }
    ],
    "returns": [],
    "sees": [],
    "throws": [],
    "todos": [],
    "kind": "typedef",
    "name": "ElementWrapper",
    "type": {
      "type": "NameExpression",
      "name": "Object"
    },
    "members": {
      "global": [],
      "inner": [],
      "instance": [],
      "events": [],
      "static": []
    },
    "path": [
      {
        "name": "ElementWrapper",
        "kind": "typedef"
      }
    ],
    "namespace": "ElementWrapper"
  }
]<|MERGE_RESOLUTION|>--- conflicted
+++ resolved
@@ -15004,32 +15004,23 @@
         "column": 0
       },
       "end": {
-<<<<<<< HEAD
-        "line": 1283,
-=======
+
         "line": 1269,
->>>>>>> 7e4fdc3d
+
         "column": 3
       }
     },
     "context": {
       "loc": {
         "start": {
-<<<<<<< HEAD
-          "line": 1284,
-          "column": 0
-        },
-        "end": {
-          "line": 1284,
-          "column": 50
-=======
+
           "line": 1270,
           "column": 0
         },
         "end": {
           "line": 1273,
           "column": 2
->>>>>>> 7e4fdc3d
+
         }
       }
     },
@@ -15321,40 +15312,27 @@
     ],
     "loc": {
       "start": {
-<<<<<<< HEAD
-        "line": 1286,
-        "column": 0
-      },
-      "end": {
-        "line": 1294,
-=======
+
         "line": 1275,
         "column": 0
       },
       "end": {
         "line": 1283,
->>>>>>> 7e4fdc3d
+
         "column": 3
       }
     },
     "context": {
       "loc": {
         "start": {
-<<<<<<< HEAD
-          "line": 1295,
-          "column": 0
-        },
-        "end": {
-          "line": 1295,
-          "column": 49
-=======
+
           "line": 1284,
           "column": 0
         },
         "end": {
           "line": 1284,
           "column": 50
->>>>>>> 7e4fdc3d
+
         }
       }
     },
@@ -15593,40 +15571,27 @@
     ],
     "loc": {
       "start": {
-<<<<<<< HEAD
-        "line": 1297,
-        "column": 0
-      },
-      "end": {
-        "line": 1305,
-=======
+
         "line": 1286,
         "column": 0
       },
       "end": {
         "line": 1294,
->>>>>>> 7e4fdc3d
+
         "column": 3
       }
     },
     "context": {
       "loc": {
         "start": {
-<<<<<<< HEAD
-          "line": 1306,
-          "column": 0
-        },
-        "end": {
-          "line": 1306,
-          "column": 42
-=======
+
           "line": 1295,
           "column": 0
         },
         "end": {
           "line": 1295,
           "column": 49
->>>>>>> 7e4fdc3d
+
         }
       }
     },
@@ -15886,38 +15851,26 @@
     ],
     "loc": {
       "start": {
-<<<<<<< HEAD
-        "line": 1308,
-        "column": 0
-      },
-      "end": {
-        "line": 1316,
-=======
+
         "line": 1297,
         "column": 0
       },
       "end": {
         "line": 1305,
->>>>>>> 7e4fdc3d
+
         "column": 3
       }
     },
     "context": {
       "loc": {
         "start": {
-<<<<<<< HEAD
-          "line": 1317,
-          "column": 0
-        },
-        "end": {
-          "line": 1317,
-=======
+
           "line": 1306,
           "column": 0
         },
         "end": {
           "line": 1306,
->>>>>>> 7e4fdc3d
+
           "column": 27
         }
       }
@@ -15932,11 +15885,9 @@
       {
         "title": "param",
         "name": "e",
-<<<<<<< HEAD
-        "lineNumber": 1317
-=======
+
         "lineNumber": 1306
->>>>>>> 7e4fdc3d
+
       }
     ],
     "properties": [],
@@ -16099,38 +16050,26 @@
     ],
     "loc": {
       "start": {
-<<<<<<< HEAD
-        "line": 1319,
-        "column": 0
-      },
-      "end": {
-        "line": 1327,
-=======
+
         "line": 1308,
         "column": 0
       },
       "end": {
         "line": 1316,
->>>>>>> 7e4fdc3d
+
         "column": 3
       }
     },
     "context": {
       "loc": {
         "start": {
-<<<<<<< HEAD
-          "line": 1328,
-          "column": 0
-        },
-        "end": {
-          "line": 1328,
-=======
+
           "line": 1317,
           "column": 0
         },
         "end": {
           "line": 1317,
->>>>>>> 7e4fdc3d
+
           "column": 29
         }
       }
@@ -16145,11 +16084,9 @@
       {
         "title": "param",
         "name": "e",
-<<<<<<< HEAD
-        "lineNumber": 1328
-=======
+
         "lineNumber": 1317
->>>>>>> 7e4fdc3d
+
       }
     ],
     "properties": [],
@@ -16303,38 +16240,26 @@
     ],
     "loc": {
       "start": {
-<<<<<<< HEAD
-        "line": 1330,
-        "column": 0
-      },
-      "end": {
-        "line": 1338,
-=======
+
         "line": 1319,
         "column": 0
       },
       "end": {
         "line": 1327,
->>>>>>> 7e4fdc3d
+
         "column": 3
       }
     },
     "context": {
       "loc": {
         "start": {
-<<<<<<< HEAD
-          "line": 1339,
-          "column": 0
-        },
-        "end": {
-          "line": 1339,
-=======
+
           "line": 1328,
           "column": 0
         },
         "end": {
           "line": 1328,
->>>>>>> 7e4fdc3d
+
           "column": 33
         }
       }
@@ -16489,38 +16414,27 @@
     ],
     "loc": {
       "start": {
-<<<<<<< HEAD
-        "line": 1596,
-        "column": 0
-      },
-      "end": {
-        "line": 1608,
-=======
+
         "line": 1585,
         "column": 0
       },
       "end": {
         "line": 1597,
->>>>>>> 7e4fdc3d
+
         "column": 3
       }
     },
     "context": {
       "loc": {
         "start": {
-<<<<<<< HEAD
-          "line": 1634,
-          "column": 0
-        },
-        "end": {
-          "line": 1663,
-=======
+
+
           "line": 1623,
           "column": 0
         },
         "end": {
           "line": 1652,
->>>>>>> 7e4fdc3d
+
           "column": 1
         }
       }
@@ -16733,38 +16647,26 @@
     ],
     "loc": {
       "start": {
-<<<<<<< HEAD
-        "line": 1610,
-        "column": 0
-      },
-      "end": {
-        "line": 1623,
-=======
+
         "line": 1599,
         "column": 0
       },
       "end": {
         "line": 1612,
->>>>>>> 7e4fdc3d
+
         "column": 3
       }
     },
     "context": {
       "loc": {
         "start": {
-<<<<<<< HEAD
-          "line": 1634,
-          "column": 0
-        },
-        "end": {
-          "line": 1663,
-=======
+
           "line": 1623,
           "column": 0
         },
         "end": {
           "line": 1652,
->>>>>>> 7e4fdc3d
+
           "column": 1
         }
       }
@@ -16994,38 +16896,26 @@
     ],
     "loc": {
       "start": {
-<<<<<<< HEAD
-        "line": 1625,
-        "column": 0
-      },
-      "end": {
-        "line": 1633,
-=======
+
         "line": 1614,
         "column": 0
       },
       "end": {
         "line": 1622,
->>>>>>> 7e4fdc3d
+
         "column": 3
       }
     },
     "context": {
       "loc": {
         "start": {
-<<<<<<< HEAD
-          "line": 1634,
-          "column": 0
-        },
-        "end": {
-          "line": 1663,
-=======
+
           "line": 1623,
           "column": 0
         },
         "end": {
           "line": 1652,
->>>>>>> 7e4fdc3d
+
           "column": 1
         }
       }
@@ -17066,36 +16956,21 @@
       ],
       "loc": {
         "start": {
-<<<<<<< HEAD
-          "line": 1635,
-          "column": 4
-        },
-        "end": {
-          "line": 1638,
-=======
+
           "line": 1624,
           "column": 4
         },
         "end": {
           "line": 1627,
->>>>>>> 7e4fdc3d
+
           "column": 7
         }
       },
       "context": {
         "loc": {
           "start": {
-<<<<<<< HEAD
-            "line": 1639,
-            "column": 4
-          },
-          "end": {
-            "line": 1643,
-            "column": 5
-          }
-        },
-        "sortKey": "undefined 00001639",
-=======
+
+
             "line": 1628,
             "column": 4
           },
@@ -17105,7 +16980,7 @@
           }
         },
         "sortKey": "undefined 00001628",
->>>>>>> 7e4fdc3d
+
         "code": "{\n    /**\n     * @class\n     * @ignore\n     */\n    constructor(condition, value, desc) {\n        this.condition = condition;\n        this.value = value;\n        this.desc = desc;\n    }\n\n    async validNodes(nodeId) {\n        let matchingNode, minDiff = Infinity;\n        const results = await this.value;\n        for (const result of results) {\n            if (await this.condition(nodeId, result.result)) {\n                const diff = await boundingBox.getPositionalDifference(dom, nodeId, result.elem);\n                if (diff < minDiff) {\n                    minDiff = diff;\n                    matchingNode = { elem: result.elem, dist: diff };\n                }\n            }\n        }\n        return matchingNode;\n    }\n\n    toString() {\n        return this.desc;\n    }\n}"
       },
       "augments": [],
@@ -17871,38 +17746,26 @@
     ],
     "loc": {
       "start": {
-<<<<<<< HEAD
-        "line": 1665,
-        "column": 0
-      },
-      "end": {
-        "line": 1684,
-=======
+
         "line": 1654,
         "column": 0
       },
       "end": {
         "line": 1673,
->>>>>>> 7e4fdc3d
+
         "column": 3
       }
     },
     "context": {
       "loc": {
         "start": {
-<<<<<<< HEAD
-          "line": 1686,
-          "column": 0
-        },
-        "end": {
-          "line": 1693,
-=======
+
           "line": 1675,
           "column": 0
         },
         "end": {
           "line": 1682,
->>>>>>> 7e4fdc3d
+
           "column": 2
         }
       }
